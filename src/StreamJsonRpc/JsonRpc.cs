﻿// Copyright (c) Microsoft Corporation. All rights reserved.
// Licensed under the MIT license. See LICENSE file in the project root for full license information.

namespace StreamJsonRpc
{
    using System;
    using System.Collections.Generic;
    using System.Collections.ObjectModel;
    using System.Diagnostics;
    using System.Globalization;
    using System.IO;
    using System.Linq;
    using System.Reflection;
    using System.Text;
    using System.Threading;
    using System.Threading.Tasks;
    using Microsoft;
    using Microsoft.VisualStudio.Threading;
    using Newtonsoft.Json;
    using Newtonsoft.Json.Linq;

    /// <summary>
    /// Manages a JSON-RPC connection with another entity over a <see cref="Stream"/>.
    /// </summary>
    public partial class JsonRpc : IDisposableObservable
    {
        private const string ImpliedMethodNameAsyncSuffix = "Async";
        private const string CancelRequestSpecialMethod = "$/cancelRequest";
        private static readonly ReadOnlyDictionary<string, string> EmptyDictionary = new ReadOnlyDictionary<string, string>(new Dictionary<string, string>(StringComparer.Ordinal));
        private static readonly object[] EmptyObjectArray = new object[0];
        private static readonly JsonSerializer DefaultJsonSerializer = JsonSerializer.CreateDefault();

        private readonly object syncObject = new object();

        /// <summary>
        /// The object to lock when accessing the <see cref="resultDispatcherMap"/> or <see cref="inboundCancellationSources"/> objects.
        /// </summary>
        private readonly object dispatcherMapLock = new object();

        /// <summary>
        /// The object to lock when accessing the <see cref="DisconnectedPrivate"/> member.
        /// </summary>
        private readonly object disconnectedEventLock = new object();

        /// <summary>
        /// A map of outbound calls awaiting responses.
        /// Lock the <see cref="dispatcherMapLock"/> object for all access to this member.
        /// </summary>
        private readonly Dictionary<int, OutstandingCallData> resultDispatcherMap = new Dictionary<int, OutstandingCallData>();

        /// <summary>
        /// A map of id's from inbound calls that have not yet completed and may be canceled,
        /// to their <see cref="CancellationTokenSource"/> instances.
        /// Lock the <see cref="dispatcherMapLock"/> object for all access to this member.
        /// </summary>
        private readonly Dictionary<JToken, CancellationTokenSource> inboundCancellationSources = new Dictionary<JToken, CancellationTokenSource>(JToken.EqualityComparer);

        /// <summary>
        /// A delegate for the <see cref="CancelPendingOutboundRequest"/> method.
        /// </summary>
        private readonly Action<object> cancelPendingOutboundRequestAction;

        /// <summary>
        /// A delegate for the <see cref="HandleInvocationTaskResult(JToken, Task)"/> method.
        /// </summary>
        private readonly Func<Task, object, JsonRpcMessage> handleInvocationTaskResultDelegate;

        /// <summary>
        /// A collection of target objects and their map of clr method to <see cref="JsonRpcMethodAttribute"/> values.
        /// </summary>
        private readonly Dictionary<string, List<MethodSignatureAndTarget>> targetRequestMethodToClrMethodMap = new Dictionary<string, List<MethodSignatureAndTarget>>(StringComparer.Ordinal);

        private readonly CancellationTokenSource disposeCts = new CancellationTokenSource();

        private Task readLinesTask;
        private int nextId = 1;
        private bool disposed;
        private bool hasDisconnectedEventBeenRaised;
        private bool startedListening;

        /// <summary>
        /// Initializes a new instance of the <see cref="JsonRpc"/> class that uses
        /// <see cref="HeaderDelimitedMessageHandler"/> for encoding/decoding messages.
        /// </summary>
        /// <param name="sendingStream">The stream used to transmit messages. May be null.</param>
        /// <param name="receivingStream">The stream used to receive messages. May be null.</param>
        /// <param name="target">An optional target object to invoke when incoming RPC requests arrive.</param>
        /// <remarks>
        /// It is important to call <see cref="StartListening"/> to begin receiving messages.
        /// </remarks>
        public JsonRpc(Stream sendingStream, Stream receivingStream, object target = null)
            : this(new HeaderDelimitedMessageHandler(sendingStream, receivingStream), target)
        {
        }

        /// <summary>
        /// Initializes a new instance of the <see cref="JsonRpc"/> class.
        /// </summary>
        /// <param name="messageHandler">The message handler to use to transmit and receive RPC messages.</param>
        /// <param name="target">An optional target object to invoke when incoming RPC requests arrive.</param>
        /// <remarks>
        /// It is important to call <see cref="StartListening"/> to begin receiving messages.
        /// </remarks>
        public JsonRpc(DelimitedMessageHandler messageHandler, object target = null)
        {
            Requires.NotNull(messageHandler, nameof(messageHandler));

            this.cancelPendingOutboundRequestAction = this.CancelPendingOutboundRequest;
            this.handleInvocationTaskResultDelegate = (t, id) => this.HandleInvocationTaskResult((JToken)id, t);

            this.MessageHandler = messageHandler;
            this.MessageJsonSerializerSettings = new JsonSerializerSettings
            {
                NullValueHandling = NullValueHandling.Ignore,
            };
            this.MessageJsonDeserializerSettings = new JsonSerializerSettings
            {
                ConstructorHandling = ConstructorHandling.AllowNonPublicDefaultConstructor,
                Converters = this.MessageJsonSerializerSettings.Converters,
            };
            this.JsonSerializer = new JsonSerializer();

            if (target != null)
            {
                this.AddLocalRpcTarget(target);
            }
        }

        /// <summary>
        /// Raised when the underlying stream is disconnected.
        /// </summary>
        public event EventHandler<JsonRpcDisconnectedEventArgs> Disconnected
        {
            add
            {
                Requires.NotNull(value, nameof(value));
                bool handlerAdded = false;
                lock (this.disconnectedEventLock)
                {
                    if (!this.hasDisconnectedEventBeenRaised)
                    {
                        this.DisconnectedPrivate += value;
                        handlerAdded = true;
                    }
                }

                if (!handlerAdded)
                {
                    value(this, new JsonRpcDisconnectedEventArgs(Resources.StreamDisposed, DisconnectedReason.Disposed));
                }
            }

            remove
            {
                Requires.NotNull(value, nameof(value));
                this.DisconnectedPrivate -= value;
            }
        }

        private event EventHandler<JsonRpcDisconnectedEventArgs> DisconnectedPrivate;

        /// <summary>
        /// Gets or sets the encoding to use for transmitted JSON messages.
        /// </summary>
        public Encoding Encoding
        {
            get { return this.MessageHandler.Encoding; }
            set { this.MessageHandler.Encoding = value; }
        }

        /// <summary>
        /// Gets the message handler used to send and receive messages.
        /// </summary>
        public DelimitedMessageHandler MessageHandler { get; }

        /// <inheritdoc />
        bool IDisposableObservable.IsDisposed => this.disposeCts.IsCancellationRequested;

        /// <summary>
        /// Gets the <see cref="JsonSerializer"/> used when serializing and deserializing method arguments and return values.
        /// </summary>
        public JsonSerializer JsonSerializer { get; }

        private JsonSerializerSettings MessageJsonSerializerSettings { get; }

        private JsonSerializerSettings MessageJsonDeserializerSettings { get; }

        private Formatting JsonSerializerFormatting { get; set; } = Formatting.Indented;

        /// <summary>
        /// Initializes a new instance of the <see cref="JsonRpc"/> class and immediately starts listening.
        /// </summary>
        /// <param name="stream">A bidirectional stream to send and receive RPC messages on.</param>
        /// <param name="target">An optional target object to invoke when incoming RPC requests arrive.</param>
        /// <returns>The initialized and listening <see cref="JsonRpc"/> object.</returns>
        public static JsonRpc Attach(Stream stream, object target = null)
        {
            Requires.NotNull(stream, nameof(stream));

            return Attach(stream, stream, target);
        }

        /// <summary>
        /// Initializes a new instance of the <see cref="JsonRpc"/> class and immediately starts listening.
        /// </summary>
        /// <param name="sendingStream">The stream used to transmit messages. May be null.</param>
        /// <param name="receivingStream">The stream used to receive messages. May be null.</param>
        /// <param name="target">An optional target object to invoke when incoming RPC requests arrive.</param>
        /// <returns>The initialized and listening <see cref="JsonRpc"/> object.</returns>
        public static JsonRpc Attach(Stream sendingStream, Stream receivingStream, object target = null)
        {
            if (sendingStream == null && receivingStream == null)
            {
                throw new ArgumentException(Resources.BothReadableWritableAreNull);
            }

            var rpc = new JsonRpc(sendingStream, receivingStream, target);
            try
            {
                if (receivingStream != null)
                {
                    rpc.StartListening();
                }

                return rpc;
            }
            catch
            {
                rpc.Dispose();
                throw;
            }
        }

        /// <summary>
        /// Adds the specified target as possible object to invoke when incoming messages are received.  The target object
        /// should not inherit from each other and are invoked in the order which they are added.
        /// </summary>
        /// <param name="target">Target to invoke when incoming messages are received.</param>
        public void AddLocalRpcTarget(object target)
        {
            Requires.NotNull(target, nameof(target));
            Verify.Operation(!this.startedListening, Resources.AttachTargetAfterStartListeningError);

            var mapping = GetRequestMethodToClrMethodMap(target);
            lock (this.syncObject)
            {
                foreach (var item in mapping)
                {
                    if (this.targetRequestMethodToClrMethodMap.TryGetValue(item.Key, out var existingList))
                    {
                        // Only add methods that do not have equivalent signatures to what we already have.
                        foreach (var newMethod in item.Value)
                        {
                            if (!existingList.Any(e => e.Signature.Equals(newMethod.Signature)))
                            {
                                existingList.Add(newMethod);
                            }
                        }
                    }
                    else
                    {
                        this.targetRequestMethodToClrMethodMap.Add(item.Key, item.Value);
                    }
                }
            }
        }

        /// <summary>
        /// Adds a handler for an RPC method with a given name.
        /// </summary>
        /// <param name="rpcMethodName">
        /// The name of the method as it is identified by the incoming JSON-RPC message.
        /// It need not match the name of the CLR method/delegate given here.
        /// </param>
        /// <param name="handler">
        /// The method or delegate to invoke when a matching RPC message arrives.
        /// This method may accept parameters from the incoming JSON-RPC message.
        /// </param>
        public void AddLocalRpcMethod(string rpcMethodName, Delegate handler)
        {
            this.AddLocalRpcMethod(rpcMethodName, handler.GetMethodInfo(), handler.Target);
        }

        /// <summary>
        /// Adds a handler for an RPC method with a given name.
        /// </summary>
        /// <param name="rpcMethodName">
        /// The name of the method as it is identified by the incoming JSON-RPC message.
        /// It need not match the name of the CLR method/delegate given here.
        /// </param>
        /// <param name="handler">
        /// The method or delegate to invoke when a matching RPC message arrives.
        /// This method may accept parameters from the incoming JSON-RPC message.
        /// </param>
        /// <param name="target">An instance of the type that defines <paramref name="handler"/> which should handle the invocation.</param>
        public void AddLocalRpcMethod(string rpcMethodName, MethodInfo handler, object target)
        {
            Verify.Operation(!this.startedListening, Resources.AttachTargetAfterStartListeningError);
            lock (this.syncObject)
            {
                var methodTarget = new MethodSignatureAndTarget(handler, target);
                if (this.targetRequestMethodToClrMethodMap.TryGetValue(rpcMethodName, out var existingList))
                {
                    if (existingList.Any(m => m.Signature.Equals(methodTarget.Signature)))
                    {
                        throw new InvalidOperationException(Resources.ConflictMethodSignatureAlreadyRegistered);
                    }

                    existingList.Add(methodTarget);
                }
                else
                {
                    this.targetRequestMethodToClrMethodMap.Add(rpcMethodName, new List<MethodSignatureAndTarget> { methodTarget });
                }
            }
        }

        /// <summary>
        /// Starts listening to incoming messages.
        /// </summary>
        public void StartListening()
        {
            this.startedListening = true;

            Verify.Operation(this.MessageHandler.CanRead, Resources.StreamMustBeReadable);
            Verify.Operation(this.readLinesTask == null, Resources.InvalidAfterListenHasStarted);
            Verify.NotDisposed(this);
            this.readLinesTask = Task.Run(this.ReadAndHandleRequestsAsync, this.disposeCts.Token);
        }

        /// <summary>
        /// Invoke a method on the server.
        /// </summary>
        /// <param name="targetName">The name of the method to invoke on the server. Must not be null or empty string.</param>
        /// <param name="argument">Method argument, must be serializable to JSON.</param>
        /// <returns>A task that completes when the server method executes.</returns>
        /// <exception cref="OperationCanceledException">
        /// Result task fails with this exception if the communication channel ends before the server indicates completion of the method.
        /// </exception>
        /// <exception cref="RemoteInvocationException">
        /// Result task fails with this exception if the server method throws an exception.
        /// </exception>
        /// <exception cref="RemoteMethodNotFoundException">
        /// Result task fails with this exception if the <paramref name="targetName"/> method is not found on the target object on the server.
        /// </exception>
        /// <exception cref="RemoteTargetNotSetException">
        /// Result task fails with this exception if the server has no target object.
        /// </exception>
        /// <exception cref="ArgumentNullException">If <paramref name="targetName"/> is null.</exception>
        /// <exception cref="ObjectDisposedException">If this instance of <see cref="JsonRpc"/> has been disposed.</exception>
        public Task InvokeAsync(string targetName, object argument)
        {
            return this.InvokeAsync<object>(targetName, argument);
        }

        /// <summary>
        /// Invoke a method on the server.
        /// </summary>
        /// <param name="targetName">The name of the method to invoke on the server. Must not be null or empty string.</param>
        /// <param name="arguments">Method arguments, must be serializable to JSON.</param>
        /// <returns>A task that completes when the server method executes.</returns>
        /// <exception cref="OperationCanceledException">
        /// Result task fails with this exception if the communication channel ends before the server indicates completion of the method.
        /// </exception>
        /// <exception cref="RemoteInvocationException">
        /// Result task fails with this exception if the server method throws an exception.
        /// </exception>
        /// <exception cref="RemoteMethodNotFoundException">
        /// Result task fails with this exception if the <paramref name="targetName"/> method is not found on the target object on the server.
        /// </exception>
        /// <exception cref="RemoteTargetNotSetException">
        /// Result task fails with this exception if the server has no target object.
        /// </exception>
        /// <exception cref="ArgumentNullException">If <paramref name="targetName"/> is null.</exception>
        /// <exception cref="ObjectDisposedException">If this instance of <see cref="JsonRpc"/> has been disposed.</exception>
        public Task InvokeAsync(string targetName, params object[] arguments)
        {
            return this.InvokeAsync<object>(targetName, arguments);
        }

        /// <summary>
        /// Invoke a method on the server and get back the result.
        /// </summary>
        /// <typeparam name="TResult">Type of the method result</typeparam>
        /// <param name="targetName">The name of the method to invoke on the server. Must not be null or empty string.</param>
        /// <param name="argument">Method argument, must be serializable to JSON.</param>
        /// <returns>A task that completes when the server method executes and returns the result.</returns>
        /// <exception cref="OperationCanceledException">
        /// Result task fails with this exception if the communication channel ends before the result gets back from the server.
        /// </exception>
        /// <exception cref="RemoteInvocationException">
        /// Result task fails with this exception if the server method throws an exception.
        /// </exception>
        /// <exception cref="RemoteMethodNotFoundException">
        /// Result task fails with this exception if the <paramref name="targetName"/> method is not found on the target object on the server.
        /// </exception>
        /// <exception cref="RemoteTargetNotSetException">
        /// Result task fails with this exception if the server has no target object.
        /// </exception>
        /// <exception cref="ArgumentNullException">If <paramref name="targetName"/> is null.</exception>
        /// <exception cref="ObjectDisposedException">If this instance of <see cref="JsonRpc"/> has been disposed.</exception>
        public Task<TResult> InvokeAsync<TResult>(string targetName, object argument)
        {
            var arguments = new object[] { argument };

            return this.InvokeWithCancellationAsync<TResult>(targetName, arguments, CancellationToken.None);
        }

        /// <summary>
        /// Invoke a method on the server and get back the result.
        /// </summary>
        /// <typeparam name="TResult">Type of the method result</typeparam>
        /// <param name="targetName">The name of the method to invoke on the server. Must not be null or empty string.</param>
        /// <param name="arguments">Method arguments, must be serializable to JSON.</param>
        /// <returns>A task that completes when the server method executes and returns the result.</returns>
        /// <exception cref="OperationCanceledException">
        /// Result task fails with this exception if the communication channel ends before the result gets back from the server.
        /// </exception>
        /// <exception cref="RemoteInvocationException">
        /// Result task fails with this exception if the server method throws an exception.
        /// </exception>
        /// <exception cref="RemoteMethodNotFoundException">
        /// Result task fails with this exception if the <paramref name="targetName"/> method is not found on the target object on the server.
        /// </exception>
        /// <exception cref="RemoteTargetNotSetException">
        /// Result task fails with this exception if the server has no target object.
        /// </exception>
        /// <exception cref="ArgumentNullException">If <paramref name="targetName"/> is null.</exception>
        /// <exception cref="ObjectDisposedException">If this instance of <see cref="JsonRpc"/> has been disposed.</exception>
        public Task<TResult> InvokeAsync<TResult>(string targetName, params object[] arguments)
        {
            // If somebody calls InvokeInternal<T>(id, "method", null), the null is not passed as an item in the array.
            // Instead, the compiler thinks that the null is the array itself and it'll pass null directly.
            // To account for this case, we check for null below.
            arguments = arguments ?? new object[] { null };

            return this.InvokeWithCancellationAsync<TResult>(targetName, arguments, CancellationToken.None);
        }

        /// <summary>
        /// Invoke a method on the server and get back the result.  The parameter is passed as an object.
        /// </summary>
        /// <typeparam name="TResult">Type of the method result</typeparam>
        /// <param name="targetName">The name of the method to invoke on the server. Must not be null or empty string.</param>
        /// <param name="argument">Method argument, must be serializable to JSON.</param>
        /// <param name="cancellationToken">The token whose cancellation should signal the server to stop processing this request.</param>
        /// <returns>A task that completes when the server method executes and returns the result.</returns>
        /// <exception cref="OperationCanceledException">
        /// Result task fails with this exception if the communication channel ends before the result gets back from the server.
        /// </exception>
        /// <exception cref="RemoteInvocationException">
        /// Result task fails with this exception if the server method throws an exception.
        /// </exception>
        /// <exception cref="RemoteMethodNotFoundException">
        /// Result task fails with this exception if the <paramref name="targetName"/> method is not found on the target object on the server.
        /// </exception>
        /// <exception cref="RemoteTargetNotSetException">
        /// Result task fails with this exception if the server has no target object.
        /// </exception>
        /// <exception cref="ArgumentNullException">If <paramref name="targetName"/> is null.</exception>
        /// <exception cref="ObjectDisposedException">If this instance of <see cref="JsonRpc"/> has been disposed.</exception>
        public Task<TResult> InvokeWithParameterObjectAsync<TResult>(string targetName, object argument = null, CancellationToken cancellationToken = default(CancellationToken))
        {
            // If argument is null, this indicates that the method does not take any parameters.
            object[] argumentToPass = argument == null ? null : new object[] { argument };
            int id = Interlocked.Increment(ref this.nextId);
            return this.InvokeCoreAsync<TResult>(id, targetName, argumentToPass, cancellationToken, isParameterObject: true);
        }

        /// <summary>
        /// Invoke a method on the server.
        /// </summary>
        /// <param name="targetName">The name of the method to invoke on the server. Must not be null or empty string.</param>
        /// <param name="arguments">Method arguments, must be serializable to JSON.</param>
        /// <param name="cancellationToken">The token whose cancellation should signal the server to stop processing this request.</param>
        /// <returns>A task that completes when the server method executes.</returns>
        /// <exception cref="OperationCanceledException">
        /// Result task fails with this exception if the communication channel ends before the result gets back from the server
        /// or in response to the <paramref name="cancellationToken"/> being canceled.
        /// </exception>
        /// <exception cref="RemoteInvocationException">
        /// Result task fails with this exception if the server method throws an exception,
        /// which may occur in response to the <paramref name="cancellationToken"/> being canceled.
        /// </exception>
        /// <exception cref="RemoteMethodNotFoundException">
        /// Result task fails with this exception if the <paramref name="targetName"/> method is not found on the target object on the server.
        /// </exception>
        /// <exception cref="RemoteTargetNotSetException">
        /// Result task fails with this exception if the server has no target object.
        /// </exception>
        /// <exception cref="ArgumentNullException">If <paramref name="targetName"/> is null.</exception>
        /// <exception cref="ObjectDisposedException">If this instance of <see cref="JsonRpc"/> has been disposed.</exception>
        public Task InvokeWithCancellationAsync(string targetName, IReadOnlyList<object> arguments = null, CancellationToken cancellationToken = default(CancellationToken))
        {
            return this.InvokeWithCancellationAsync<object>(targetName, arguments, cancellationToken);
        }

        /// <summary>
        /// Invoke a method on the server and get back the result.
        /// </summary>
        /// <typeparam name="TResult">Type of the method result</typeparam>
        /// <param name="targetName">The name of the method to invoke on the server. Must not be null or empty string.</param>
        /// <param name="arguments">Method arguments, must be serializable to JSON.</param>
        /// <param name="cancellationToken">The token whose cancellation should signal the server to stop processing this request.</param>
        /// <returns>A task that completes when the server method executes and returns the result.</returns>
        /// <exception cref="OperationCanceledException">
        /// Result task fails with this exception if the communication channel ends before the result gets back from the server
        /// or in response to the <paramref name="cancellationToken"/> being canceled.
        /// </exception>
        /// <exception cref="RemoteInvocationException">
        /// Result task fails with this exception if the server method throws an exception,
        /// which may occur in response to the <paramref name="cancellationToken"/> being canceled.
        /// </exception>
        /// <exception cref="RemoteMethodNotFoundException">
        /// Result task fails with this exception if the <paramref name="targetName"/> method is not found on the target object on the server.
        /// </exception>
        /// <exception cref="RemoteTargetNotSetException">
        /// Result task fails with this exception if the server has no target object.
        /// </exception>
        /// <exception cref="ArgumentNullException">If <paramref name="targetName"/> is null.</exception>
        /// <exception cref="ObjectDisposedException">If this instance of <see cref="JsonRpc"/> has been disposed.</exception>
        public Task<TResult> InvokeWithCancellationAsync<TResult>(string targetName, IReadOnlyList<object> arguments = null, CancellationToken cancellationToken = default(CancellationToken))
        {
            int id = Interlocked.Increment(ref this.nextId);
            return this.InvokeCoreAsync<TResult>(id, targetName, arguments, cancellationToken);
        }

        /// <summary>
        /// Invoke a method on the server and don't wait for its completion, fire-and-forget style.
        /// </summary>
        /// <remarks>
        /// Any error that happens on the server side is ignored.
        /// </remarks>
        /// <param name="targetName">The name of the method to invoke on the server. Must not be null or empty string.</param>
        /// <param name="argument">Method argument, must be serializable to JSON.</param>
        /// <returns>A task that completes when the notify request is sent to the channel to the server.</returns>
        /// <exception cref="ArgumentNullException">If <paramref name="targetName"/> is null.</exception>
        /// <exception cref="ObjectDisposedException">If this instance of <see cref="JsonRpc"/> has been disposed.</exception>
        public Task NotifyAsync(string targetName, object argument)
        {
            var arguments = new object[] { argument };

            int? id = null;
            return this.InvokeCoreAsync<object>(id, targetName, arguments, CancellationToken.None);
        }

        /// <summary>
        /// Invoke a method on the server and don't wait for its completion, fire-and-forget style.
        /// </summary>
        /// <remarks>
        /// Any error that happens on the server side is ignored.
        /// </remarks>
        /// <param name="targetName">The name of the method to invoke on the server. Must not be null or empty string.</param>
        /// <param name="arguments">Method arguments, must be serializable to JSON.</param>
        /// <returns>A task that completes when the notify request is sent to the channel to the server.</returns>
        /// <exception cref="ArgumentNullException">If <paramref name="targetName"/> is null.</exception>
        /// <exception cref="ObjectDisposedException">If this instance of <see cref="JsonRpc"/> has been disposed.</exception>
        public Task NotifyAsync(string targetName, params object[] arguments)
        {
            int? id = null;
            return this.InvokeCoreAsync<object>(id, targetName, arguments, CancellationToken.None);
        }

        /// <summary>
        /// Invoke a method on the server and don't wait for its completion, fire-and-forget style.  The parameter is passed as an object.
        /// </summary>
        /// <remarks>
        /// Any error that happens on the server side is ignored.
        /// </remarks>
        /// <param name="targetName">The name of the method to invoke on the server. Must not be null or empty string.</param>
        /// <param name="argument">Method argument, must be serializable to JSON.</param>
        /// <returns>A task that completes when the notify request is sent to the channel to the server.</returns>
        /// <exception cref="ArgumentNullException">If <paramref name="targetName"/> is null.</exception>
        /// <exception cref="ObjectDisposedException">If this instance of <see cref="JsonRpc"/> has been disposed.</exception>
        public Task NotifyWithParameterObjectAsync(string targetName, object argument = null)
        {
            // If argument is null, this indicates that the method does not take any parameters.
            object[] argumentToPass = argument == null ? null : new object[] { argument };

            int? id = null;

            return this.InvokeCoreAsync<object>(id, targetName, argumentToPass, CancellationToken.None, isParameterObject: true);
        }

        /// <summary>
        /// Performs application-defined tasks associated with freeing, releasing, or resetting unmanaged resources.
        /// </summary>
        public void Dispose()
        {
            this.Dispose(true);
            GC.SuppressFinalize(this);
        }

        /// <summary>
        /// Disposes managed and native resources held by this instance.
        /// </summary>
        /// <param name="disposing"><c>true</c> if being disposed; <c>false</c> if being finalized.</param>
        protected virtual void Dispose(bool disposing)
        {
            if (!this.disposed)
            {
                this.disposed = true;
                if (disposing)
                {
                    var disconnectedEventArgs = new JsonRpcDisconnectedEventArgs(Resources.StreamDisposed, DisconnectedReason.Disposed);
                    this.OnJsonRpcDisconnected(disconnectedEventArgs);
                }
            }
        }

        /// <summary>
        /// Invokes the specified RPC method
        /// </summary>
        /// <typeparam name="TResult">RPC method return type</typeparam>
        /// <param name="id">An identifier established by the Client that MUST contain a String, Number, or NULL value if included.
        /// If it is not included it is assumed to be a notification.</param>
        /// <param name="targetName">Name of the method to invoke.</param>
        /// <param name="arguments">Arguments to pass to the invoked method. If null, no arguments are passed.</param>
        /// <param name="cancellationToken">The token whose cancellation should signal the server to stop processing this request.</param>
        /// <returns>A task whose result is the deserialized response from the JSON-RPC server.</returns>
        protected virtual Task<TResult> InvokeCoreAsync<TResult>(int? id, string targetName, IReadOnlyList<object> arguments, CancellationToken cancellationToken)
        {
            return this.InvokeCoreAsync<TResult>(id, targetName, arguments, cancellationToken, isParameterObject: false);
        }

        /// <summary>
        /// Invokes the specified RPC method
        /// </summary>
        /// <typeparam name="TResult">RPC method return type</typeparam>
        /// <param name="id">An identifier established by the Client that MUST contain a String, Number, or NULL value if included.
        /// If it is not included it is assumed to be a notification.</param>
        /// <param name="targetName">Name of the method to invoke.</param>
        /// <param name="arguments">Arguments to pass to the invoked method. If null, no arguments are passed.</param>
        /// <param name="cancellationToken">The token whose cancellation should signal the server to stop processing this request.</param>
        /// <param name="isParameterObject">Value which indicates if parameter should be passed as an object.</param>
        /// <returns>A task whose result is the deserialized response from the JSON-RPC server.</returns>
        protected virtual async Task<TResult> InvokeCoreAsync<TResult>(int? id, string targetName, IReadOnlyList<object> arguments, CancellationToken cancellationToken, bool isParameterObject)
        {
            Requires.NotNullOrEmpty(targetName, nameof(targetName));

            Verify.NotDisposed(this);
            cancellationToken.ThrowIfCancellationRequested();

            JsonRpcMessage request;
            if (isParameterObject)
            {
                object argument = arguments;
                if (argument != null)
                {
                    if (arguments.Count != 1 || arguments[0] == null || !arguments[0].GetType().GetTypeInfo().IsClass)
                    {
                        throw new ArgumentException(Resources.ParameterNotObject);
                    }

                    argument = arguments[0];
                }

                request = JsonRpcMessage.CreateRequestWithNamedParameters(id, targetName, argument, this.JsonSerializer);
            }
            else
            {
                arguments = arguments ?? EmptyObjectArray;

                request = JsonRpcMessage.CreateRequest(id, targetName, arguments, this.JsonSerializer);
            }

            using (var cts = CancellationTokenSource.CreateLinkedTokenSource(cancellationToken, this.disposeCts.Token))
            {
                if (id == null)
                {
                    await this.TransmitAsync(request, cts.Token).ConfigureAwait(false);
                    return default(TResult);
                }

                Verify.Operation(this.readLinesTask != null, Resources.InvalidBeforeListenHasStarted);
                var tcs = new TaskCompletionSource<TResult>();
                Action<JsonRpcMessage> dispatcher = (response) =>
                {
                    lock (this.dispatcherMapLock)
                    {
                        this.resultDispatcherMap.Remove(id.Value);
                    }

                    try
                    {
                        if (response == null)
                        {
                            tcs.TrySetCanceled();
                        }
                        else if (response.IsError)
                        {
                            tcs.TrySetException(CreateExceptionFromRpcError(response, targetName));
                        }
                        else
                        {
                            tcs.TrySetResult(response.GetResult<TResult>(this.JsonSerializer));
                        }
                    }
                    catch (Exception ex)
                    {
                        tcs.TrySetException(ex);
                    }
                };

                var callData = new OutstandingCallData(tcs, dispatcher);
                lock (this.dispatcherMapLock)
                {
                    this.resultDispatcherMap.Add(id.Value, callData);
                }

                await this.TransmitAsync(request, cts.Token).ConfigureAwait(false);

                // Arrange for sending a cancellation message if canceled while we're waiting for a response.
                using (cancellationToken.Register(this.cancelPendingOutboundRequestAction, id.Value, useSynchronizationContext: false))
                {
                    // This task will be completed when the Response object comes back from the other end of the pipe
                    return await tcs.Task.ConfigureAwait(false);
                }
            }
        }

        /// <summary>
        /// Creates a dictionary which maps a request method name to its clr method name via <see cref="JsonRpcMethodAttribute" /> value.
        /// </summary>
        /// <param name="target">Object to reflect over and analyze its methods.</param>
        /// <returns>Dictionary which maps a request method name to its clr method name.</returns>
        private static Dictionary<string, List<MethodSignatureAndTarget>> GetRequestMethodToClrMethodMap(object target)
        {
            Requires.NotNull(target, nameof(target));

            var clrMethodToRequestMethodMap = new Dictionary<string, string>(StringComparer.Ordinal);
            var requestMethodToClrMethodNameMap = new Dictionary<string, string>(StringComparer.Ordinal);
            var requestMethodToDelegateMap = new Dictionary<string, List<MethodSignatureAndTarget>>(StringComparer.Ordinal);
            var candidateAliases = new Dictionary<string, string>(StringComparer.Ordinal);

            for (TypeInfo t = target.GetType().GetTypeInfo(); t != null && t != typeof(object).GetTypeInfo(); t = t.BaseType?.GetTypeInfo())
            {
                foreach (MethodInfo method in t.DeclaredMethods)
                {
                    var attribute = (JsonRpcMethodAttribute)method.GetCustomAttribute(typeof(JsonRpcMethodAttribute));
                    var requestName = attribute?.Name ?? method.Name;

                    if (!requestMethodToDelegateMap.TryGetValue(requestName, out var methodTargetList))
                    {
                        methodTargetList = new List<MethodSignatureAndTarget>();
                        requestMethodToDelegateMap.Add(requestName, methodTargetList);
                    }

                    // Verify that all overloads of this CLR method also claim the same request method name.
                    if (clrMethodToRequestMethodMap.TryGetValue(method.Name, out string previousRequestNameUse))
                    {
                        if (!string.Equals(previousRequestNameUse, requestName, StringComparison.Ordinal))
                        {
                            Requires.Fail(Resources.ConflictingMethodNameAttribute, method.Name, nameof(JsonRpcMethodAttribute), nameof(JsonRpcMethodAttribute.Name));
                        }
                    }
                    else
                    {
                        clrMethodToRequestMethodMap.Add(method.Name, requestName);
                    }

                    // Verify that all CLR methods that want to use this request method name are overloads of each other.
                    if (requestMethodToClrMethodNameMap.TryGetValue(requestName, out string previousClrNameUse))
                    {
                        if (!string.Equals(method.Name, previousClrNameUse, StringComparison.Ordinal))
                        {
                            Requires.Fail(Resources.ConflictingMethodAttributeValue, method.Name, previousClrNameUse, requestName);
                        }
                    }
                    else
                    {
                        requestMethodToClrMethodNameMap.Add(requestName, method.Name);
                    }

                    // Skip this method if its signature matches one from a derived type we have already scanned.
                    MethodSignatureAndTarget methodTarget = new MethodSignatureAndTarget(method, target);
                    if (methodTargetList.Contains(methodTarget))
                    {
                        continue;
                    }

                    methodTargetList.Add(methodTarget);

                    // If no explicit attribute has been applied, and the method ends with Async,
                    // register a request method name that does not include Async as well.
                    if (attribute == null && method.Name.EndsWith(ImpliedMethodNameAsyncSuffix, StringComparison.Ordinal))
                    {
                        string nonAsyncMethodName = method.Name.Substring(0, method.Name.Length - ImpliedMethodNameAsyncSuffix.Length);
                        if (!candidateAliases.ContainsKey(nonAsyncMethodName))
                        {
                            candidateAliases.Add(nonAsyncMethodName, method.Name);
                        }
                    }
                }
            }

            // Now that all methods have been discovered, add the candidate aliases
            // if it would not introduce any collisions.
            foreach (var candidateAlias in candidateAliases)
            {
                if (!requestMethodToClrMethodNameMap.ContainsKey(candidateAlias.Key))
                {
                    requestMethodToClrMethodNameMap.Add(candidateAlias.Key, candidateAlias.Value);
                    requestMethodToDelegateMap[candidateAlias.Key] = requestMethodToDelegateMap[candidateAlias.Value].ToList();
                }
            }

            return requestMethodToDelegateMap;
        }

        private static RemoteRpcException CreateExceptionFromRpcError(JsonRpcMessage response, string targetName)
        {
            Requires.NotNull(response, nameof(response));
            Requires.Argument(response.IsError, nameof(response), Resources.ResponseIsNotError);

            switch (response.Error.Code)
            {
                case (int)JsonRpcErrorCode.MethodNotFound:
                    return new RemoteMethodNotFoundException(response.Error.Message, targetName);

                case (int)JsonRpcErrorCode.NoCallbackObject:
                    return new RemoteTargetNotSetException(response.Error.Message);

                default:
                    return new RemoteInvocationException(response.Error.Message, response.Error.ErrorStack, response.Error.ErrorCode);
            }
        }

        private static JsonRpcMessage CreateError(JToken id, Exception exception)
        {
            if (exception == null)
            {
                throw new ArgumentNullException(nameof(exception));
            }

            if (exception is TargetInvocationException || (exception is AggregateException && exception.InnerException != null))
            {
                // Never let the outer (TargetInvocationException) escape because the inner is the interesting one to the caller, the outer is due to
                // the fact we are using reflection.
                exception = exception.InnerException;
            }

            var data = new { stack = exception.StackTrace, code = exception.HResult.ToString(CultureInfo.InvariantCulture) };
            return JsonRpcMessage.CreateError(id, JsonRpcErrorCode.InvocationError, exception.Message, JObject.FromObject(data, DefaultJsonSerializer));
        }

        private async Task<JsonRpcMessage> DispatchIncomingRequestAsync(JsonRpcMessage request)
        {
            Requires.NotNull(request, nameof(request));

            bool ctsAdded = false;
            try
            {
                TargetMethod targetMethod = null;
                lock (this.syncObject)
                {
<<<<<<< HEAD
                    if (this.targetRequestMethodToClrMethodMap.Count == 0)
=======
                    targetMethod = new TargetMethod(request, targetMap.Item1, this.JsonSerializer, targetMap.Item2);
                    if (targetMethod.IsFound)
>>>>>>> 6bae08ce
                    {
                        string message = string.Format(CultureInfo.CurrentCulture, Resources.DroppingRequestDueToNoTargetObject, request.Method);
                        return JsonRpcMessage.CreateError(request.Id, JsonRpcErrorCode.NoCallbackObject, message);
                    }

                    if (this.targetRequestMethodToClrMethodMap.TryGetValue(request.Method, out var candidateTargets))
                    {
                        targetMethod = new TargetMethod(request, jsonSerializer, candidateTargets);
                    }
                }

                if (targetMethod == null)
                {
                    return JsonRpcMessage.CreateError(request.Id, JsonRpcErrorCode.MethodNotFound, string.Format(CultureInfo.CurrentCulture, Resources.RpcMethodNameNotFound, request.Method));
                }
                else if (!targetMethod.IsFound)
                {
                    return JsonRpcMessage.CreateError(request.Id, JsonRpcErrorCode.MethodNotFound, targetMethod.LookupErrorMessage);
                }

                // Add cancelation to inboundCancellationSources before yielding to ensure that
                // it cannot be preempted by the cancellation request that would try to set it
                // Fix for https://github.com/Microsoft/vs-streamjsonrpc/issues/56
                var cancellationToken = CancellationToken.None;
                if (targetMethod.AcceptsCancellationToken && !request.IsNotification)
                {
                    var cts = new CancellationTokenSource();
                    cancellationToken = cts.Token;
                    lock (this.dispatcherMapLock)
                    {
                        this.inboundCancellationSources.Add(request.Id, cts);
                        ctsAdded = true;
                    }
                }

                // Yield now so method invocation is async and we can proceed to handle other requests meanwhile
                await TaskScheduler.Default.SwitchTo(alwaysYield: true);

                object result = targetMethod.Invoke(cancellationToken);
                if (!(result is Task))
                {
                    return JsonRpcMessage.CreateResult(request.Id, result, this.JsonSerializer);
                }

                return await ((Task)result).ContinueWith(this.handleInvocationTaskResultDelegate, request.Id, TaskScheduler.Default).ConfigureAwait(false);
            }
            catch (Exception ex)
            {
                return CreateError(request.Id, ex);
            }
            finally
            {
                if (ctsAdded)
                {
                    lock (this.dispatcherMapLock)
                    {
                        this.inboundCancellationSources.Remove(request.Id);
                    }
                }
            }
        }

        private JsonRpcMessage HandleInvocationTaskResult(JToken id, Task t)
        {
            if (t == null)
            {
                throw new ArgumentNullException(nameof(t));
            }

            if (!t.IsCompleted)
            {
                throw new ArgumentException(Resources.TaskNotCompleted, nameof(t));
            }

            if (t.IsFaulted)
            {
                return CreateError(id, t.Exception);
            }

            if (t.IsCanceled)
            {
                return JsonRpcMessage.CreateError(id, JsonRpcErrorCode.InvocationError, Resources.TaskWasCancelled);
            }

            object taskResult = null;
            Type taskType = t.GetType();

            // If t is a Task<SomeType>, it will have Result property.
            // If t is just a Task, there is no Result property on it.
            if (!taskType.Equals(typeof(Task)))
            {
#pragma warning disable VSTHRD002 // misfiring analyzer https://github.com/Microsoft/vs-threading/issues/60
#pragma warning disable VSTHRD102 // misfiring analyzer https://github.com/Microsoft/vs-threading/issues/60
                const string ResultPropertyName = nameof(Task<int>.Result);
#pragma warning restore VSTHRD002
#pragma warning restore VSTHRD102

                // We can't really write direct code to deal with Task<T>, since we have no idea of T in this context, so we simply use reflection to
                // read the result at runtime.
                PropertyInfo resultProperty = taskType.GetTypeInfo().GetDeclaredProperty(ResultPropertyName);
                taskResult = resultProperty?.GetValue(t);
            }

            return JsonRpcMessage.CreateResult(id, taskResult, this.JsonSerializer);
        }

        private void OnJsonRpcDisconnected(JsonRpcDisconnectedEventArgs eventArgs)
        {
            EventHandler<JsonRpcDisconnectedEventArgs> handlersToInvoke = null;
            lock (this.disconnectedEventLock)
            {
                if (!this.hasDisconnectedEventBeenRaised)
                {
                    this.hasDisconnectedEventBeenRaised = true;
                    handlersToInvoke = this.DisconnectedPrivate;
                    this.DisconnectedPrivate = null;
                }
            }

            try
            {
                // Fire the event first so that subscribers can interact with a non-disposed stream
                handlersToInvoke?.Invoke(this, eventArgs);
            }
            finally
            {
                // Dispose the stream and cancel pending requests in the finally block
                // So this is executed even if Disconnected event handler throws.
                this.disposeCts.Cancel();
                this.MessageHandler.Dispose();
                this.CancelPendingRequests();
            }
        }

        private async Task ReadAndHandleRequestsAsync()
        {
            JsonRpcDisconnectedEventArgs disconnectedEventArgs = null;

            try
            {
                while (!this.disposed)
                {
                    string json = null;
                    try
                    {
                        json = await this.MessageHandler.ReadAsync(this.disposeCts.Token).ConfigureAwait(false);
                    }
                    catch (OperationCanceledException)
                    {
                    }
                    catch (ObjectDisposedException)
                    {
                    }
                    catch (Exception exception)
                    {
                        var e = new JsonRpcDisconnectedEventArgs(
                            string.Format(CultureInfo.CurrentCulture, Resources.ReadingJsonRpcStreamFailed, exception.GetType().Name, exception.Message),
                            DisconnectedReason.StreamError,
                            exception);

                        // Fatal error. Raise disconnected event.
                        this.OnJsonRpcDisconnected(e);
                        break;
                    }

                    if (json == null)
                    {
                        // End of stream reached
                        disconnectedEventArgs = new JsonRpcDisconnectedEventArgs(Resources.ReachedEndOfStream, DisconnectedReason.Disposed);
                        break;
                    }

                    this.HandleRpcAsync(json).ContinueWith(
                        (task, state) =>
                        {
                            var faultyJson = (string)state;
                            var eventArgs = new JsonRpcDisconnectedEventArgs(
                                string.Format(CultureInfo.CurrentCulture, Resources.UnexpectedErrorProcessingJsonRpc, faultyJson, task.Exception.Message),
                                DisconnectedReason.ParseError,
                                faultyJson,
                                task.Exception);

                            // Fatal error. Raise disconnected event.
                            this.OnJsonRpcDisconnected(eventArgs);
                        },
                        json,
                        this.disposeCts.Token,
                        TaskContinuationOptions.OnlyOnFaulted | TaskContinuationOptions.ExecuteSynchronously,
                        TaskScheduler.Default).Forget();
                }
            }
            finally
            {
                if (disconnectedEventArgs == null)
                {
                    disconnectedEventArgs = new JsonRpcDisconnectedEventArgs(Resources.StreamDisposed, DisconnectedReason.Disposed);
                }

                this.OnJsonRpcDisconnected(disconnectedEventArgs);
            }
        }

        private async Task HandleRpcAsync(string json)
        {
            JsonRpcMessage rpc;
            try
            {
                rpc = JsonRpcMessage.FromJson(json, this.MessageJsonDeserializerSettings);
            }
            catch (JsonException exception)
            {
                var e = new JsonRpcDisconnectedEventArgs(
                    string.Format(CultureInfo.CurrentCulture, Resources.FailureDeserializingJsonRpc, json, exception.Message),
                    DisconnectedReason.ParseError,
                    json,
                    exception);

                // Fatal error. Raise disconnected event.
                this.OnJsonRpcDisconnected(e);
                return;
            }

            if (rpc.IsRequest)
            {
                // We can't accept a request that requires a response if we can't write.
                Verify.Operation(rpc.IsNotification || this.MessageHandler.CanWrite, Resources.StreamMustBeWriteable);

                if (rpc.IsNotification && rpc.Method == CancelRequestSpecialMethod)
                {
                    await this.HandleCancellationNotificationAsync(rpc).ConfigureAwait(false);
                    return;
                }

                JsonRpcMessage result = await this.DispatchIncomingRequestAsync(rpc).ConfigureAwait(false);

                if (!rpc.IsNotification)
                {
                    try
                    {
                        await this.TransmitAsync(result, this.disposeCts.Token).ConfigureAwait(false);
                    }
                    catch (OperationCanceledException)
                    {
                    }
                    catch (ObjectDisposedException)
                    {
                    }
                    catch (Exception exception)
                    {
                        var e = new JsonRpcDisconnectedEventArgs(
                            string.Format(CultureInfo.CurrentCulture, Resources.ErrorWritingJsonRpcResult, exception.GetType().Name, exception.Message),
                            DisconnectedReason.StreamError,
                            exception);

                        // Fatal error. Raise disconnected event.
                        this.OnJsonRpcDisconnected(e);
                    }
                }

                return;
            }

            if (rpc.IsResponse)
            {
                OutstandingCallData data = null;
                lock (this.dispatcherMapLock)
                {
                    int id = (int)rpc.Id;
                    if (this.resultDispatcherMap.TryGetValue(id, out data))
                    {
                        this.resultDispatcherMap.Remove(id);
                    }
                }

                if (data != null)
                {
                    // Complete the caller's request with the response asynchronously so it doesn't delay handling of other JsonRpc messages.
                    await TaskScheduler.Default.SwitchTo(alwaysYield: true);
                    data.CompletionHandler(rpc);
                }

                return;
            }

            // Not a request or return. Raise disconnected event.
            this.OnJsonRpcDisconnected(new JsonRpcDisconnectedEventArgs(
                string.Format(CultureInfo.CurrentCulture, Resources.UnrecognizedIncomingJsonRpc, json),
                DisconnectedReason.ParseError,
                json));
        }

        private async Task HandleCancellationNotificationAsync(JsonRpcMessage rpc)
        {
            Requires.NotNull(rpc, nameof(rpc));

            JToken id = rpc.Parameters.SelectToken("id");
            CancellationTokenSource cts;
            lock (this.dispatcherMapLock)
            {
                this.inboundCancellationSources.TryGetValue(id, out cts);
            }

            if (cts != null)
            {
                // This cancellation token is the one that is passed to the server method.
                // It may have callbacks registered on cancellation.
                // Cancel it asynchronously to ensure that these callbacks do not delay handling of other json rpc messages.
                await TaskScheduler.Default.SwitchTo(alwaysYield: true);
                cts.Cancel();
            }
        }

        private void CancelPendingRequests()
        {
            OutstandingCallData[] pendingRequests;
            lock (this.dispatcherMapLock)
            {
                pendingRequests = this.resultDispatcherMap.Values.ToArray();
            }

            foreach (OutstandingCallData pendingRequest in pendingRequests)
            {
                pendingRequest.CompletionHandler(null);
            }
        }

        /// <summary>
        /// Cancels an individual outbound pending request.
        /// </summary>
        /// <param name="state">The ID associated with the request to be canceled.</param>
        private void CancelPendingOutboundRequest(object state)
        {
            Task.Run(async delegate
            {
                try
                {
                    Requires.NotNull(state, nameof(state));
                    object id = state;
                    if (!this.disposed)
                    {
                        var cancellationMessage = JsonRpcMessage.CreateRequestWithNamedParameters(id: null, method: CancelRequestSpecialMethod, namedParameters: new { id = id }, parameterSerializer: DefaultJsonSerializer);
                        await this.TransmitAsync(cancellationMessage, this.disposeCts.Token).ConfigureAwait(false);
                    }
                }
                catch (OperationCanceledException)
                {
                }
                catch (ObjectDisposedException)
                {
                }
#if NET45
                catch (Exception ex)
                {
                    Debug.Fail(ex.Message, ex.ToString());
                }
#else
                catch (Exception)
                {
                }
#endif
            });
        }

        private Task TransmitAsync(JsonRpcMessage message, CancellationToken cancellationToken)
        {
            string json = message.ToJson(this.JsonSerializerFormatting, this.MessageJsonSerializerSettings);
            return this.MessageHandler.WriteAsync(json, cancellationToken);
        }

        private class OutstandingCallData
        {
            internal OutstandingCallData(object taskCompletionSource, Action<JsonRpcMessage> completionHandler)
            {
                this.TaskCompletionSource = taskCompletionSource;
                this.CompletionHandler = completionHandler;
            }

            internal object TaskCompletionSource { get; }

            internal Action<JsonRpcMessage> CompletionHandler { get; }
        }
    }
}<|MERGE_RESOLUTION|>--- conflicted
+++ resolved
@@ -854,12 +854,7 @@
                 TargetMethod targetMethod = null;
                 lock (this.syncObject)
                 {
-<<<<<<< HEAD
                     if (this.targetRequestMethodToClrMethodMap.Count == 0)
-=======
-                    targetMethod = new TargetMethod(request, targetMap.Item1, this.JsonSerializer, targetMap.Item2);
-                    if (targetMethod.IsFound)
->>>>>>> 6bae08ce
                     {
                         string message = string.Format(CultureInfo.CurrentCulture, Resources.DroppingRequestDueToNoTargetObject, request.Method);
                         return JsonRpcMessage.CreateError(request.Id, JsonRpcErrorCode.NoCallbackObject, message);
@@ -867,7 +862,7 @@
 
                     if (this.targetRequestMethodToClrMethodMap.TryGetValue(request.Method, out var candidateTargets))
                     {
-                        targetMethod = new TargetMethod(request, jsonSerializer, candidateTargets);
+                        targetMethod = new TargetMethod(request, this.JsonSerializer, candidateTargets);
                     }
                 }
 
