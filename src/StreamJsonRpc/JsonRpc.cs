--- conflicted
+++ resolved
@@ -2888,42 +2888,6 @@
         }
     }
 
-<<<<<<< HEAD
-    [RequiresDynamicCode(RuntimeReasons.RefEmit), RequiresUnreferencedCode(RuntimeReasons.RefEmit)]
-    private T CreateProxy<T>(ReadOnlySpan<Type> additionalContractInterfaces, ReadOnlySpan<(Type Type, int Code)> implementedOptionalInterfaces, JsonRpcProxyOptions? options, long? marshaledObjectHandle)
-        where T : class
-    {
-        return (T)this.CreateProxy(typeof(T).GetTypeInfo(), additionalContractInterfaces, implementedOptionalInterfaces, options, marshaledObjectHandle);
-    }
-
-    /// <summary>
-    /// Creates a JSON-RPC client proxy that implements a given set of interfaces.
-    /// </summary>
-    /// <param name="contractInterface">The interface that describes the functions available on the remote end.</param>
-    /// <param name="additionalContractInterfaces"><inheritdoc cref="ProxyGeneration.Get" path="/param[@name='additionalContractInterfaces']"/></param>
-    /// <param name="implementedOptionalInterfaces">Additional marshalable interfaces that the client proxy should implement.</param>
-    /// <param name="options">A set of customizations for how the client proxy is wired up. If <see langword="null" />, default options will be used.</param>
-    /// <param name="marshaledObjectHandle">The handle to the remote object that is being marshaled via this proxy.</param>
-    /// <returns>An instance of the generated proxy.</returns>
-    [RequiresDynamicCode(RuntimeReasons.RefEmit), RequiresUnreferencedCode(RuntimeReasons.RefEmit)]
-    private IJsonRpcClientProxyInternal CreateProxy(Type contractInterface, ReadOnlySpan<Type> additionalContractInterfaces, ReadOnlySpan<(Type Type, int Code)> implementedOptionalInterfaces, JsonRpcProxyOptions? options, long? marshaledObjectHandle)
-    {
-#if !NETSTANDARD2_0
-        if (!RuntimeFeature.IsDynamicCodeSupported)
-        {
-            throw new NotSupportedException("CreateProxy is not supported if dynamic code is not supported.");
-        }
-#endif
-
-        TypeInfo proxyType = ProxyGeneration.Get(contractInterface, additionalContractInterfaces, implementedOptionalInterfaces);
-        return (IJsonRpcClientProxyInternal)Activator.CreateInstance(
-            proxyType.AsType(),
-            this,
-            options ?? JsonRpcProxyOptions.Default,
-            marshaledObjectHandle,
-            options?.OnDispose)!;
-    }
-
     private struct LoadableType([DynamicallyAccessedMembers(DynamicallyAccessedMemberTypes.PublicConstructors | DynamicallyAccessedMemberTypes.NonPublicConstructors)] Type type) : IEquatable<LoadableType>
     {
         [DynamicallyAccessedMembers(DynamicallyAccessedMemberTypes.PublicConstructors | DynamicallyAccessedMemberTypes.NonPublicConstructors)]
@@ -2936,8 +2900,6 @@
         public override bool Equals(object? obj) => obj is LoadableType other && this.Equals(other);
     }
 
-=======
->>>>>>> e45c39b2
     /// <summary>
     /// An object that correlates <see cref="JoinableTask"/> tokens within and between <see cref="JsonRpc"/> instances
     /// within a process that does <em>not</em> use <see cref="JoinableTaskFactory"/>,
