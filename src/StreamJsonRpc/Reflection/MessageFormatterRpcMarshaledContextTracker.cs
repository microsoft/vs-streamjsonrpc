﻿// Copyright (c) Microsoft Corporation. All rights reserved.
// Licensed under the MIT license. See LICENSE file in the project root for full license information.

using System.Collections.Concurrent;
using System.Collections.Immutable;
using System.Diagnostics.CodeAnalysis;
using System.Globalization;
using System.Net;
using System.Reflection;
using System.Runtime.Serialization;
using Microsoft.VisualStudio.Threading;
using PolyType;
using PolyType.Abstractions;
using static System.FormattableString;
using STJ = System.Text.Json.Serialization;

namespace StreamJsonRpc.Reflection;

/// <summary>
/// Tracks objects that get marshaled using the general marshaling protocol.
/// </summary>
internal abstract partial class MessageFormatterRpcMarshaledContextTracker
{
    private static readonly IReadOnlyCollection<(Type ImplicitlyMarshaledType, JsonRpcProxyOptions ProxyOptions, JsonRpcTargetOptions TargetOptions, RpcMarshalableAttribute Attribute)> ImplicitlyMarshaledTypes =
    [
        (typeof(IDisposable), new JsonRpcProxyOptions { MethodNameTransform = CommonMethodNameTransforms.CamelCase }, new JsonRpcTargetOptions { MethodNameTransform = CommonMethodNameTransforms.CamelCase }, new RpcMarshalableAttribute()),

        // IObserver<T> support requires special recognition of OnCompleted and OnError be considered terminating calls.
        (
            typeof(IObserver<>),
            new JsonRpcProxyOptions
            {
                MethodNameTransform = CommonMethodNameTransforms.CamelCase,
                OnProxyConstructed = (IJsonRpcClientProxyInternal proxy) =>
                {
                    proxy.CalledMethod += (sender, methodName) =>
                    {
                        // When OnError or OnCompleted is called, per IObserver<T> patterns that's implicitly a termination of the connection.
                        if (methodName == nameof(IObserver<int>.OnError) || methodName == nameof(IObserver<int>.OnCompleted))
                        {
                            ((IDisposable)sender!).Dispose();
                        }
                    };
                    proxy.CallingMethod += (sender, methodName) =>
                    {
                        // Any RPC method call on IObserver<T> shouldn't happen if it has already been completed.
                        Verify.NotDisposed((IDisposableObservable)sender!);
                    };
                },
            },
            new JsonRpcTargetOptions { MethodNameTransform = CommonMethodNameTransforms.CamelCase },
            new RpcMarshalableAttribute()),
    ];

    private static readonly ConcurrentDictionary<Type, (JsonRpcProxyOptions? ProxyOptions, JsonRpcTargetOptions TargetOptions, RpcMarshalableAttribute Attribute)> MarshaledTypes = new();
    private static readonly JsonRpcTargetOptions RpcMarshalableInterfaceDefaultTargetOptions = new() { NotifyClientOfEvents = false, DisposeOnDisconnect = true };
    private static readonly MethodInfo ReleaseMarshaledObjectMethodInfo = typeof(MessageFormatterRpcMarshaledContextTracker).GetMethod(nameof(ReleaseMarshaledObject), BindingFlags.NonPublic | BindingFlags.Instance)!;
    private static readonly ConcurrentDictionary<Type, RpcMarshalableOptionalInterfaceAttribute[]> MarshalableOptionalInterfaces = new();
    private static readonly ConcurrentDictionary<Type, RpcMarshalableAttribute?> RpcMarshalableAttributeCache = new();

    private readonly Dictionary<long, (RpcMarshaledContext Context, IDisposable Revert)> marshaledObjects = new Dictionary<long, (RpcMarshaledContext Context, IDisposable Revert)>();
    private readonly JsonRpc jsonRpc;
    private readonly IJsonRpcFormatterState formatterState;
    private readonly ProxyFactory proxyFactory;
    private long nextUniqueHandle;

    /// <summary>
    /// A map of outbound request IDs to handles that are keys in the <see cref="marshaledObjects"/> dictionary.
    /// </summary>
    /// <remarks>
    /// This collection is used to avoid memory leaks when marshaled objects have already been converted to a token for an outbound *request*
    /// and the request ends up not being transmitted for any reason.
    /// It will only contain the data until the request is either aborted or a response is received.
    /// </remarks>
    private ImmutableDictionary<RequestId, ImmutableList<(long Handle, bool CallScoped)>> outboundRequestIdMarshalMap = ImmutableDictionary<RequestId, ImmutableList<(long Handle, bool CallScoped)>>.Empty;

    protected MessageFormatterRpcMarshaledContextTracker(JsonRpc jsonRpc, ProxyFactory proxyFactory, IJsonRpcFormatterState formatterState)
    {
        this.jsonRpc = jsonRpc;
        this.proxyFactory = proxyFactory;
        this.formatterState = formatterState;

        this.jsonRpc.AddLocalRpcMethod("$/releaseMarshaledObject", ReleaseMarshaledObjectMethodInfo, this);

        // We don't offer a way to remove these handlers because this object should has a lifetime closely tied to the JsonRpc object anyway.
        IJsonRpcFormatterCallbacks callbacks = jsonRpc;
        callbacks.RequestTransmissionAborted += (s, e) => this.CleanUpOutboundResources(e.RequestId, successful: false);
        callbacks.ResponseReceived += (s, e) => this.CleanUpOutboundResources(e.RequestId, successful: e.IsSuccessfulResponse);
    }

    /// <summary>
    /// Defines the values of the "__jsonrpc_marshaled" property in the <see cref="MarshalToken"/>.
    /// </summary>
    private enum MarshalMode
    {
        MarshallingProxyBackToOwner = 0,
        MarshallingRealObject = 1,
    }

    internal static bool TryGetMarshalOptionsForType(
        ITypeShape typeShape,
        JsonRpcProxyOptions defaultProxyOptions,
        [NotNullWhen(true)] out JsonRpcProxyOptions? proxyOptions,
        [NotNullWhen(true)] out JsonRpcTargetOptions? targetOptions,
        [NotNullWhen(true)] out RpcMarshalableAttribute? rpcMarshalableAttribute)
    {
        bool? helperResult = TryGetMarshalOptionsForTypeHelper(typeShape.Type, defaultProxyOptions, out proxyOptions, out targetOptions, out rpcMarshalableAttribute);
        if (helperResult is not null)
        {
            return helperResult.Value;
        }

        if (TryGetRpcMarshalableAttribute(typeShape.Type, out RpcMarshalableAttribute? marshalableAttribute))
        {
            // Validation requires more trim annotations than our NativeAOT callers can provide.
            // And besides, analyzers should have called out any issues at compile-time.
            ValidateMarshalableInterface(typeShape, marshalableAttribute);

            proxyOptions = defaultProxyOptions;
            targetOptions = RpcMarshalableInterfaceDefaultTargetOptions;
            rpcMarshalableAttribute = marshalableAttribute;

            // Custom marshalable objects get proxy options based on the formatter, so don't store this formatter's proxy options in the cache.
            MarshaledTypes.TryAdd(typeShape.Type, (ProxyOptions: null, targetOptions, rpcMarshalableAttribute));
            return true;
        }

        return false;
    }

    internal static bool TryGetMarshalOptionsForType(
        [DynamicallyAccessedMembers(DynamicallyAccessedMemberTypes.PublicEvents | DynamicallyAccessedMemberTypes.PublicProperties)] Type type,
        JsonRpcProxyOptions defaultProxyOptions,
        [NotNullWhen(true)] out JsonRpcProxyOptions? proxyOptions,
        [NotNullWhen(true)] out JsonRpcTargetOptions? targetOptions,
        [NotNullWhen(true)] out RpcMarshalableAttribute? rpcMarshalableAttribute)
    {
        bool? helperResult = TryGetMarshalOptionsForTypeHelper(type, defaultProxyOptions, out proxyOptions, out targetOptions, out rpcMarshalableAttribute);
        if (helperResult is not null)
        {
            if (helperResult is true)
            {
                // Because events are not checked by the Nerdbank.MessagePack formatter,
                // Remove this check when issues related to https://github.com/eiriktsarpalis/PolyType/issues/226 are resolved in this file.
                if (type.GetEvents().Length > 0)
                {
                    throw new NotSupportedException(string.Format(CultureInfo.CurrentCulture, Resources.MarshalableInterfaceHasEvents, type.FullName));
                }
            }

            return helperResult.Value;
        }

        if (TryGetRpcMarshalableAttribute(type, out RpcMarshalableAttribute? marshalableAttribute))
        {
            // Validation requires more trim annotations than our NativeAOT callers can provide.
            // And besides, analyzers should have called out any issues at compile-time.
            ValidateMarshalableInterface(type, marshalableAttribute);

            proxyOptions = defaultProxyOptions;
            targetOptions = RpcMarshalableInterfaceDefaultTargetOptions;
            rpcMarshalableAttribute = marshalableAttribute;

            // Custom marshalable objects get proxy options based on the formatter, so don't store this formatter's proxy options in the cache.
            MarshaledTypes.TryAdd(type, (ProxyOptions: null, targetOptions, rpcMarshalableAttribute));
            return true;
        }

        return false;
    }

    /// <summary>
    /// Returns the cached list of <see cref="RpcMarshalableOptionalInterfaceAttribute"/> applied to
    /// <paramref name="declaredType"/>.
    /// </summary>
    /// <param name="declaredType">The type to get attributes from.</param>
    /// <param name="rpcMarshalableAttribute">The attribute that appears on the declared type.</param>
    /// <returns>The list of <see cref="RpcMarshalableOptionalInterfaceAttribute"/> applied to
    /// <paramref name="declaredType"/>.</returns>
    /// <exception cref="NotSupportedException">If an invalid set of
    /// <see cref="RpcMarshalableOptionalInterfaceAttribute"/> attributes are applied to
    /// <paramref name="declaredType"/>. This could happen if
    /// <see cref="RpcMarshalableOptionalInterfaceAttribute.OptionalInterface"/> or
    /// <see cref="RpcMarshalableOptionalInterfaceAttribute.OptionalInterfaceCode"/> values are duplicated, or if an
    /// optional interface is not marked with <see cref="RpcMarshalableAttribute"/> or it is not a valid marshalable
    /// interface.</exception>
    internal static RpcMarshalableOptionalInterfaceAttribute[] GetMarshalableOptionalInterfaces(Type declaredType, RpcMarshalableAttribute rpcMarshalableAttribute)
    {
        return MarshalableOptionalInterfaces.GetOrAdd(declaredType, declaredType =>
        {
            RpcMarshalableOptionalInterfaceAttribute[] attributes = declaredType.GetCustomAttributes<RpcMarshalableOptionalInterfaceAttribute>(inherit: false).ToArray();
            if (attributes.Select(a => a.OptionalInterfaceCode).Distinct().Count() != attributes.Length)
            {
                throw new NotSupportedException(string.Format(CultureInfo.CurrentCulture, Resources.RpcMarshalableDuplicatedOptionalInterfaceCode, declaredType.FullName));
            }

            if (attributes.Select(a => a.OptionalInterface).Distinct().Count() != attributes.Length)
            {
                throw new NotSupportedException(string.Format(CultureInfo.CurrentCulture, Resources.RpcMarshalableDuplicatedOptionalInterface, declaredType.FullName));
            }

            foreach (RpcMarshalableOptionalInterfaceAttribute attribute in attributes)
            {
                if (!TryGetRpcMarshalableAttribute(attribute.OptionalInterface, out _))
                {
                    throw new NotSupportedException(string.Format(CultureInfo.CurrentCulture, Resources.RpcMarshalableOptionalInterfaceMustBeMarshalable, attribute.OptionalInterface.FullName));
                }

                // We pass in the declared interface's own attribute rather than the attribute that appears on the optional interface.
                // Only one attribute can control the policy for this marshaled object.
                ValidateMarshalableInterface(attribute.OptionalInterface, rpcMarshalableAttribute);
            }

            return attributes;
        });
    }

    /// <summary>
    /// Prepares a local object to be marshaled over the wire.
    /// </summary>
    /// <param name="marshaledObject">The object to be exposed over RPC.</param>
    /// <param name="options"><inheritdoc cref="RpcMarshaledContext(Type, object, JsonRpcTargetOptions)" path="/param[@name='options']"/></param>
    /// <param name="declaredType">The marshalable interface type of <paramref name="marshaledObject"/> as declared in the RPC contract.</param>
    /// <param name="rpcMarshalableAttribute">The attribute that defines certain options that control which marshaling rules will be followed.</param>
    /// <returns>A token to be serialized so the remote party can invoke methods on the marshaled object.</returns>
    internal MarshalToken GetToken(
        object marshaledObject,
        JsonRpcTargetOptions options,
        RpcTargetMetadata declaredType,
        RpcMarshalableAttribute rpcMarshalableAttribute)
    {
        if (this.formatterState.SerializingMessageWithId.IsEmpty)
        {
            throw new NotSupportedException(Resources.MarshaledObjectInNotificationError);
        }

        if (rpcMarshalableAttribute.CallScopedLifetime && !this.formatterState.SerializingRequest)
        {
            throw new NotSupportedException(Resources.CallScopedMarshaledObjectInReturnValueNotAllowed);
        }

        if (marshaledObject is IJsonRpcClientProxyInternal { MarshaledObjectHandle: not null } proxy)
        {
            // Supporting passing of a marshaled object over RPC requires that we:
            // 1. Distinguish passing it back to its original owner vs. a 3rd party over an independent RPC connection.
            // 2. If back to the original owner, we need to reuse the same handle and pass other data so the receiver recognizes this case.
            if (proxy.JsonRpc != this.jsonRpc)
            {
                throw new NotSupportedException("Forwarding an RPC marshaled object to a 3rd party is not supported.");
            }

            return new MarshalToken
            {
                Handle = proxy.MarshaledObjectHandle.Value,
                Marshaled = (int)MarshalMode.MarshallingProxyBackToOwner,
            };
        }

        long handle = this.nextUniqueHandle++;

        RpcMarshaledContext context = JsonRpc.MarshalWithControlledLifetime(declaredType.TargetType, marshaledObject, options);

        RpcTargetInfo.RevertAddLocalRpcTarget? revert = this.jsonRpc.AddLocalRpcTargetInternal(
            declaredType,
            context.Proxy,
            new JsonRpcTargetOptions(context.JsonRpcTargetOptions)
            {
                NotifyClientOfEvents = false, // We don't support this yet.
                MethodNameTransform = mn => Invariant($"$/invokeProxy/{handle}/{context.JsonRpcTargetOptions.MethodNameTransform?.Invoke(mn) ?? mn}"),
                DisposeOnDisconnect = !rpcMarshalableAttribute.CallScopedLifetime,
            },
            requestRevertOption: true);
        Assumes.NotNull(revert);

        Type objectType = marshaledObject.GetType();
        List<int>? optionalInterfacesCodes = null;
        foreach (RpcMarshalableOptionalInterfaceAttribute attribute in GetMarshalableOptionalInterfaces(declaredType.TargetType, rpcMarshalableAttribute))
        {
            if (attribute.OptionalInterface.IsAssignableFrom(objectType))
            {
                optionalInterfacesCodes ??= new();
                optionalInterfacesCodes.Add(attribute.OptionalInterfaceCode);

                this.jsonRpc.AddRpcInterfaceToTargetInternal(
                    this.GetRpcTargetMetadata(attribute.OptionalInterface),
                    context.Proxy,
                    new JsonRpcTargetOptions(context.JsonRpcTargetOptions)
                    {
                        NotifyClientOfEvents = false, // We don't support this yet.
                        MethodNameTransform = mn => Invariant($"$/invokeProxy/{handle}/{attribute.OptionalInterfaceCode}.{context.JsonRpcTargetOptions.MethodNameTransform?.Invoke(mn) ?? mn}"),
                    },
                    revert);
            }
        }

        lock (this.marshaledObjects)
        {
            this.marshaledObjects.Add(handle, (context, revert));
        }

        if (this.formatterState.SerializingRequest)
        {
            ImmutableInterlocked.AddOrUpdate(
                ref this.outboundRequestIdMarshalMap,
                this.formatterState.SerializingMessageWithId,
                ImmutableList.Create((handle, rpcMarshalableAttribute.CallScopedLifetime)),
                (key, value) => value.Add((handle, rpcMarshalableAttribute.CallScopedLifetime)));
        }

        string? lifetime = rpcMarshalableAttribute.CallScopedLifetime ? MarshalLifetime.Call : null;
        return new MarshalToken((int)MarshalMode.MarshallingRealObject, handle, lifetime, optionalInterfacesCodes?.ToArray());
    }

    /// <summary>
    /// Creates a proxy for a remote object.
    /// </summary>
    /// <param name="interfaceType">The interface the proxy must implement.</param>
    /// <param name="token">The token received from the remote party that includes the handle to the remote object.</param>
    /// <param name="options">The options to feed into proxy generation.</param>
    /// <param name="typeShape">The shape of the interface for which a proxy must be produced, if available.</param>
    /// <returns>The generated proxy, or <see langword="null"/> if <paramref name="token"/> is null.</returns>
    [return: NotNullIfNotNull("token")]
    internal object? GetObject(Type interfaceType, MarshalToken? token, JsonRpcProxyOptions options, ITypeShape? typeShape = null)
    {
        if (token is null)
        {
            return null;
        }

        if ((MarshalMode)token.Value.Marshaled == MarshalMode.MarshallingProxyBackToOwner)
        {
            lock (this.marshaledObjects)
            {
                if (this.marshaledObjects.TryGetValue(token.Value.Handle, out (RpcMarshaledContext Context, IDisposable Revert) marshaled))
                {
                    return marshaled.Context.Proxy;
                }
            }

            throw new ProtocolViolationException("Marshaled object \"returned\" with an unrecognized handle.");
        }

        RpcMarshalableAttribute synthesizedAttribute = new()
        {
            CallScopedLifetime = token.Value.Lifetime == MarshalLifetime.Call,
        };
        List<(Type Type, int Code)>? optionalInterfaces = null;
        if (token.Value.OptionalInterfacesCodes?.Length > 0)
        {
            // We ignore unknown optional interface codes
            foreach (int optionalInterfacesCode in token.Value.OptionalInterfacesCodes.Distinct())
            {
                foreach (RpcMarshalableOptionalInterfaceAttribute attribute in GetMarshalableOptionalInterfaces(interfaceType, synthesizedAttribute))
                {
                    if (attribute.OptionalInterfaceCode == optionalInterfacesCode)
                    {
                        optionalInterfaces ??= new();
                        optionalInterfaces.Add((attribute.OptionalInterface.GetTypeInfo(), attribute.OptionalInterfaceCode));
                        break;
                    }
                }
            }
        }

        // CONSIDER: If we ever support arbitrary RPC interfaces, we'd need to consider how events on those interfaces would work.
        object result = this.proxyFactory.CreateProxy(
            this.jsonRpc,
            new ProxyInputs
            {
                ContractInterface = interfaceType,
                ImplementedOptionalInterfaces = optionalInterfaces?.ToArray(),
                Options = new JsonRpcProxyOptions(options)
                {
                    MethodNameTransform = mn => Invariant($"$/invokeProxy/{token.Value.Handle}/{options.MethodNameTransform(mn)}"),
                    OnDispose = token.Value.Lifetime == MarshalLifetime.Call ? null : delegate
                    {
                        if (!this.jsonRpc.IsDisposed)
                        {
                            // Only forward the Dispose call if the marshaled interface derives from IDisposable.
                            if (typeof(IDisposable).IsAssignableFrom(interfaceType))
                            {
                                this.jsonRpc.NotifyAsync(Invariant($"$/invokeProxy/{token.Value.Handle}/{options.MethodNameTransform(nameof(IDisposable.Dispose))}")).Forget();
                            }

                            this.jsonRpc.NotifyWithParameterObjectAsync("$/releaseMarshaledObject", NamedArgs.Create(new { handle = token.Value.Handle, ownedBySender = false })).Forget();
                        }
                    },
                },
                MarshaledObjectHandle = token.Value.Handle,
                ContractInterfaceShape = typeShape,
            });
        if (options.OnProxyConstructed is object)
        {
            options.OnProxyConstructed((IJsonRpcClientProxyInternal)result);
        }

        return result;
    }

    /// <summary>
    /// Called near the conclusion of a successful outbound request (i.e. when processing the received response)
    /// to extend the lifetime of call-scoped marshaled objects.
    /// </summary>
    /// <param name="requestId">The ID of the request to extend.</param>
    /// <returns>A value that may be disposed of to finally release the resources bound up with the request.</returns>
    /// <remarks>
    /// This is useful to keep call-scoped arguments alive while the server's <see cref="IAsyncEnumerable{T}"/> result
    /// is still active, suggesting the server may still need access to the arguments passed to it.
    /// </remarks>
    internal IDisposable? OutboundCleanupDeferral(RequestId requestId)
    {
        // Remove the handles from the map so that they don't get cleaned up when the request is completed.
        if (ImmutableInterlocked.TryRemove(ref this.outboundRequestIdMarshalMap, requestId, out ImmutableList<(long Handle, bool CallScoped)>? handles))
        {
            return new DisposableAction(delegate
            {
                // Add the handles back to the map so that they get cleaned up in the normal way, which we then invoke immediately,
                // since the time to clean them up normally has presumably already passed.
                Assumes.True(ImmutableInterlocked.TryAdd(ref this.outboundRequestIdMarshalMap, requestId, handles));
                this.CleanUpOutboundResources(requestId, successful: true);
            });
        }
        else
        {
            // Nothing to defer.
            return null;
        }
    }

<<<<<<< HEAD
    private static bool? TryGetMarshalOptionsForTypeHelper(
=======
    protected abstract RpcTargetMetadata GetRpcTargetMetadata([DynamicallyAccessedMembers(DynamicallyAccessedMemberTypes.All)] Type interfaceType);

    private static bool TryGetMarshalOptionsForTypeHelper(
>>>>>>> ea09b2fd
        Type type,
        JsonRpcProxyOptions defaultProxyOptions,
        [NotNullWhen(true)] out JsonRpcProxyOptions? proxyOptions,
        [NotNullWhen(true)] out JsonRpcTargetOptions? targetOptions,
        [NotNullWhen(true)] out RpcMarshalableAttribute? rpcMarshalableAttribute)
    {
        proxyOptions = null;
        targetOptions = null;
        rpcMarshalableAttribute = null;
        if (type.IsInterface is false)
        {
            // Definitely not.
            return false;
        }

        if (MarshaledTypes.TryGetValue(type, out (JsonRpcProxyOptions? ProxyOptions, JsonRpcTargetOptions TargetOptions, RpcMarshalableAttribute Attribute) options))
        {
            proxyOptions = options.ProxyOptions ?? defaultProxyOptions;
            targetOptions = options.TargetOptions;
            rpcMarshalableAttribute = options.Attribute;
            return true;
        }

        foreach ((Type implicitlyMarshaledType, JsonRpcProxyOptions typeProxyOptions, JsonRpcTargetOptions typeTargetOptions, RpcMarshalableAttribute attribute) in ImplicitlyMarshaledTypes)
        {
            if (implicitlyMarshaledType == type ||
                (implicitlyMarshaledType.IsGenericTypeDefinition &&
                 type.IsConstructedGenericType &&
                 implicitlyMarshaledType == type.GetGenericTypeDefinition()))
            {
                proxyOptions = typeProxyOptions;
                targetOptions = typeTargetOptions;
                rpcMarshalableAttribute = attribute;
                MarshaledTypes.TryAdd(type, (proxyOptions, targetOptions, rpcMarshalableAttribute));
                return true;
            }
        }

        // Unknown. Caller may want to do more work.
        return null;
    }

    /// <summary>
    /// Throws <see cref="NotSupportedException"/> if <paramref name="type"/> is not a valid marshalable interface.
    /// This method doesn't validate that <paramref name="type"/> has the <see cref="RpcMarshalableAttribute"/>
    /// attribute.
    /// </summary>
    /// <param name="type">The interface <see cref="Type"/> to validate.</param>
    /// <param name="attribute">The attribute that appears on the interface.</param>
    /// <exception cref="NotSupportedException">When <paramref name="type"/> is not a valid marshalable interface: this
    /// can happen if <paramref name="type"/> has properties, events or it is not disposable.</exception>
    private static void ValidateMarshalableInterface(
        [DynamicallyAccessedMembers(DynamicallyAccessedMemberTypes.PublicEvents | DynamicallyAccessedMemberTypes.PublicProperties)] Type type,
        RpcMarshalableAttribute attribute)
    {
        // We only require marshalable interfaces to derive from IDisposable when they are not call-scoped.
        if (!attribute.CallScopedLifetime && !typeof(IDisposable).IsAssignableFrom(type))
        {
            throw new NotSupportedException(string.Format(CultureInfo.CurrentCulture, Resources.MarshalableInterfaceNotDisposable, type.FullName));
        }

        if (type.GetEvents().Length > 0)
        {
            throw new NotSupportedException(string.Format(CultureInfo.CurrentCulture, Resources.MarshalableInterfaceHasEvents, type.FullName));
        }

        if (type.GetProperties().Length > 0)
        {
            throw new NotSupportedException(string.Format(CultureInfo.CurrentCulture, Resources.MarshalableInterfaceHasProperties, type.FullName));
        }
    }

    /// <summary>
    /// Throws <see cref="NotSupportedException"/> if <paramref name="typeShape"/> is not a valid marshalable interface.
    /// This method doesn't validate that <paramref name="typeShape"/> has the <see cref="RpcMarshalableAttribute"/>
    /// attribute.
    /// </summary>
    /// <param name="typeShape">The shape of the interface to validate.</param>
    /// <param name="attribute">The attribute that appears on the interface.</param>
    /// <exception cref="NotSupportedException">When <paramref name="typeShape"/> is not a valid marshalable interface: this
    /// can happen if <paramref name="typeShape"/> has properties, events or it is not disposable.</exception>
    private static void ValidateMarshalableInterface(
        ITypeShape typeShape,
        RpcMarshalableAttribute attribute)
    {
        // We only require marshalable interfaces to derive from IDisposable when they are not call-scoped.
        if (!attribute.CallScopedLifetime && !typeof(IDisposable).IsAssignableFrom(typeShape.Type))
        {
            throw new NotSupportedException(string.Format(CultureInfo.CurrentCulture, Resources.MarshalableInterfaceNotDisposable, typeShape.Type.FullName));
        }

        // Enable when https://github.com/eiriktsarpalis/PolyType/issues/226 makes events available.
        ////if (typeShape.GetEvents().Length > 0)
        ////{
        ////    throw new NotSupportedException(string.Format(CultureInfo.CurrentCulture, Resources.MarshalableInterfaceHasEvents, type.FullName));
        ////}

        if (typeShape is IObjectTypeShape { Properties.Count: > 0 })
        {
            throw new NotSupportedException(string.Format(CultureInfo.CurrentCulture, Resources.MarshalableInterfaceHasProperties, typeShape.Type.FullName));
        }
    }

    private static bool TryGetRpcMarshalableAttribute(Type type, [NotNullWhen(true)] out RpcMarshalableAttribute? attribute)
    {
        attribute = RpcMarshalableAttributeCache.GetOrAdd(type, static type => type.GetCustomAttribute<RpcMarshalableAttribute>());
        return attribute is not null;
    }

    /// <summary>
    /// Releases memory associated with marshaled objects.
    /// </summary>
    /// <param name="handle">The handle to the object as created by the <see cref="GetToken(object, JsonRpcTargetOptions, RpcTargetMetadata, RpcMarshalableAttribute)"/> method.</param>
    /// <param name="ownedBySender"><see langword="true"/> if the <paramref name="handle"/> was created by (and thus the original object owned by) the remote party; <see langword="false"/> if the token and object was created locally.</param>
    private void ReleaseMarshaledObject(long handle, bool ownedBySender)
    {
        lock (this.marshaledObjects)
        {
            if (this.marshaledObjects.TryGetValue(handle, out (RpcMarshaledContext Context, IDisposable Revert) info))
            {
                this.marshaledObjects.Remove(handle);
                info.Revert.Dispose();

                // If/when we support exposing the Context object, it may become relevant to dispose of it.
                ////info.Context.Dispose();
            }
        }
    }

    private void CleanUpOutboundResources(RequestId requestId, bool successful)
    {
        if (ImmutableInterlocked.TryRemove(ref this.outboundRequestIdMarshalMap, requestId, out ImmutableList<(long Handle, bool CallScoped)>? handles))
        {
            foreach ((long handle, bool callScoped) in handles)
            {
                // For explicit lifetime objects, we only kill the marshaled objects if the server threw an error.
                // Successful responses make it the responsibility of the client/server to terminate the marshaled connection.
                // But for call-scoped objects, we always release them when the outbound request is complete, by error or result.
                if (callScoped || !successful)
                {
                    // We use "ownedBySender: false" because the method we're calling is accustomed to the perspective being the "other" party.
                    this.ReleaseMarshaledObject(handle, ownedBySender: false);
                }
            }
        }
    }

    /// <summary>
    /// A token that represents a marshaled object.
    /// </summary>
    [DataContract]
    [GenerateShape]
    internal partial struct MarshalToken
    {
        [MessagePack.SerializationConstructor]
        public MarshalToken(int marshaled, long handle, string? lifetime = null, int[]? optionalInterfaces = null)
        {
            this.Marshaled = marshaled;
            this.Handle = handle;
            this.Lifetime = lifetime;
            this.OptionalInterfacesCodes = optionalInterfaces;
        }

        [DataMember(Name = "__jsonrpc_marshaled", IsRequired = true)]
        [STJ.JsonPropertyName("__jsonrpc_marshaled"), STJ.JsonRequired]
        [PropertyShape(Name = "__jsonrpc_marshaled", IsRequired = true)]
        public int Marshaled { get; set; }

        [DataMember(Name = "handle", IsRequired = true)]
        [STJ.JsonPropertyName("handle"), STJ.JsonRequired]
        [PropertyShape(Name = "handle", IsRequired = true)]
        public long Handle { get; set; }

        [DataMember(Name = "lifetime", EmitDefaultValue = false)]
        [STJ.JsonPropertyName("lifetime"), STJ.JsonIgnore(Condition = STJ.JsonIgnoreCondition.WhenWritingNull)]
        [PropertyShape(Name = "lifetime")]
        public string? Lifetime { get; set; }

        [DataMember(Name = "optionalInterfaces", EmitDefaultValue = false)]
        [STJ.JsonPropertyName("optionalInterfaces"), STJ.JsonIgnore(Condition = STJ.JsonIgnoreCondition.WhenWritingNull)]
        [PropertyShape(Name = "optionalInterfaces")]
        public int[]? OptionalInterfacesCodes { get; set; }
    }

    [RequiresDynamicCode(RuntimeReasons.CloseGenerics)]
    internal class Dynamic(JsonRpc jsonRpc, ProxyFactory proxyFactory, IJsonRpcFormatterState formatterState) : MessageFormatterRpcMarshaledContextTracker(jsonRpc, proxyFactory, formatterState)
    {
        protected override RpcTargetMetadata GetRpcTargetMetadata([DynamicallyAccessedMembers(DynamicallyAccessedMemberTypes.All)] Type interfaceType) => RpcTargetMetadata.FromInterface(interfaceType);
    }

    internal class PolyTypeShape(JsonRpc jsonRpc, ProxyFactory proxyFactory, IJsonRpcFormatterState formatterState, ITypeShapeProvider typeShapeProvider) : MessageFormatterRpcMarshaledContextTracker(jsonRpc, proxyFactory, formatterState)
    {
        protected override RpcTargetMetadata GetRpcTargetMetadata([DynamicallyAccessedMembers(DynamicallyAccessedMemberTypes.All)] Type interfaceType) => RpcTargetMetadata.FromShape(typeShapeProvider.GetTypeShapeOrThrow(interfaceType));
    }

    /// <summary>
    /// Defines the values of the "lifetime" property in the <see cref="MarshalToken"/>.
    /// </summary>
    private static class MarshalLifetime
    {
        /// <summary>
        /// The marshaled object may only be invoked until the containing RPC call completes. This value is only allowed when used within a JSON-RPC argument.
        /// No explicit release using `$/releaseMarshaledObject` is required.
        /// </summary>
        internal const string Call = "call";

        /// <summary>
        /// The marshaled object may be invoked until `$/releaseMarshaledObject` releases it. This is the default behavior when the `lifetime` property is omitted.
        /// </summary>
        internal const string Explicit = "explicit";
    }
}<|MERGE_RESOLUTION|>--- conflicted
+++ resolved
@@ -427,13 +427,9 @@
         }
     }
 
-<<<<<<< HEAD
+    protected abstract RpcTargetMetadata GetRpcTargetMetadata([DynamicallyAccessedMembers(DynamicallyAccessedMemberTypes.All)] Type interfaceType);
+
     private static bool? TryGetMarshalOptionsForTypeHelper(
-=======
-    protected abstract RpcTargetMetadata GetRpcTargetMetadata([DynamicallyAccessedMembers(DynamicallyAccessedMemberTypes.All)] Type interfaceType);
-
-    private static bool TryGetMarshalOptionsForTypeHelper(
->>>>>>> ea09b2fd
         Type type,
         JsonRpcProxyOptions defaultProxyOptions,
         [NotNullWhen(true)] out JsonRpcProxyOptions? proxyOptions,
