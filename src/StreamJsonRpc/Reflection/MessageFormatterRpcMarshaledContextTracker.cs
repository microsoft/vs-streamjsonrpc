﻿// Copyright (c) Microsoft Corporation. All rights reserved.
// Licensed under the MIT license. See LICENSE file in the project root for full license information.

using System.Collections.Concurrent;
using System.Collections.Immutable;
using System.Diagnostics.CodeAnalysis;
using System.Globalization;
using System.Reflection;
using System.Runtime.Serialization;
using Microsoft.VisualStudio.Threading;
using static System.FormattableString;

namespace StreamJsonRpc.Reflection;

/// <summary>
/// Tracks objects that get marshaled using the general marshaling protocol.
/// </summary>
internal class MessageFormatterRpcMarshaledContextTracker
{
    private static readonly IReadOnlyCollection<(Type ImplicitlyMarshaledType, JsonRpcProxyOptions ProxyOptions, JsonRpcTargetOptions TargetOptions)> ImplicitlyMarshaledTypes = new (Type ImplicitlyMarshaledType, JsonRpcProxyOptions ProxyOptions, JsonRpcTargetOptions TargetOptions)[]
    {
        (typeof(IDisposable), new JsonRpcProxyOptions { MethodNameTransform = CommonMethodNameTransforms.CamelCase }, new JsonRpcTargetOptions { MethodNameTransform = CommonMethodNameTransforms.CamelCase }),

        // IObserver<T> support requires special recognition of OnCompleted and OnError be considered terminating calls.
        (
            typeof(IObserver<>),
            new JsonRpcProxyOptions
            {
                MethodNameTransform = CommonMethodNameTransforms.CamelCase,
                OnProxyConstructed = (IJsonRpcClientProxyInternal proxy) =>
                {
                    proxy.CalledMethod += (sender, methodName) =>
                    {
                        // When OnError or OnCompleted is called, per IObserver<T> patterns that's implicitly a termination of the connection.
                        if (methodName == nameof(IObserver<int>.OnError) || methodName == nameof(IObserver<int>.OnCompleted))
                        {
                            ((IDisposable)sender!).Dispose();
                        }
                    };
                    proxy.CallingMethod += (sender, methodName) =>
                    {
                        // Any RPC method call on IObserver<T> shouldn't happen if it has already been completed.
                        Verify.NotDisposed((IDisposableObservable)sender!);
                    };
                },
            },
            new JsonRpcTargetOptions { MethodNameTransform = CommonMethodNameTransforms.CamelCase }),
    };

    private static readonly ConcurrentDictionary<Type, (JsonRpcProxyOptions ProxyOptions, JsonRpcTargetOptions TargetOptions)> MarshaledTypes = new ConcurrentDictionary<Type, (JsonRpcProxyOptions ProxyOptions, JsonRpcTargetOptions TargetOptions)>();
    private static readonly (JsonRpcProxyOptions ProxyOptions, JsonRpcTargetOptions TargetOptions) RpcMarshalableInterfaceDefaultOptions = (new JsonRpcProxyOptions(), new JsonRpcTargetOptions { NotifyClientOfEvents = false, DisposeOnDisconnect = true });
    private static readonly MethodInfo ReleaseMarshaledObjectMethodInfo = typeof(MessageFormatterRpcMarshaledContextTracker).GetMethod(nameof(ReleaseMarshaledObject), BindingFlags.NonPublic | BindingFlags.Instance)!;
    private static readonly ConcurrentDictionary<Type, RpcMarshalableOptionalInterfaceAttribute[]> MarshalableOptionalInterfaces = new ConcurrentDictionary<Type, RpcMarshalableOptionalInterfaceAttribute[]>();

    private readonly Dictionary<long, (IRpcMarshaledContext<object> Context, IDisposable Revert)> marshaledObjects = new Dictionary<long, (IRpcMarshaledContext<object> Context, IDisposable Revert)>();
    private readonly JsonRpc jsonRpc;
    private readonly IJsonRpcFormatterState formatterState;
    private long nextUniqueHandle;

    /// <summary>
    /// A map of outbound request IDs to handles that are keys in the <see cref="marshaledObjects"/> dictionary.
    /// </summary>
    /// <remarks>
    /// This collection is used to avoid memory leaks when marshaled objects have already been converted to a token for an outbound *request*
    /// and the request ends up not being transmitted for any reason.
    /// It will only contain the data until the request is either aborted or a response is received.
    /// </remarks>
    private ImmutableDictionary<RequestId, ImmutableList<long>> outboundRequestIdMarshalMap = ImmutableDictionary<RequestId, ImmutableList<long>>.Empty;

    internal MessageFormatterRpcMarshaledContextTracker(JsonRpc jsonRpc, IJsonRpcFormatterState formatterState)
    {
        this.jsonRpc = jsonRpc;
        this.formatterState = formatterState;

        this.jsonRpc.AddLocalRpcMethod("$/releaseMarshaledObject", ReleaseMarshaledObjectMethodInfo, this);

        // We don't offer a way to remove these handlers because this object should has a lifetime closely tied to the JsonRpc object anyway.
        IJsonRpcFormatterCallbacks callbacks = jsonRpc;
        callbacks.RequestTransmissionAborted += (s, e) => this.CleanUpOutboundResources(e.RequestId, successful: false);
        callbacks.ResponseReceived += (s, e) => this.CleanUpOutboundResources(e.RequestId, successful: e.IsSuccessfulResponse);
    }

    /// <summary>
    /// Defines the values of the "__jsonrpc_marshaled" property in the <see cref="MarshalToken"/>.
    /// </summary>
    private enum MarshalMode
    {
        MarshallingProxyBackToOwner = 0,
        MarshallingRealObject = 1,
    }

    internal static bool TryGetMarshalOptionsForType(Type type, [NotNullWhen(true)] out JsonRpcProxyOptions? proxyOptions, [NotNullWhen(true)] out JsonRpcTargetOptions? targetOptions)
    {
        proxyOptions = null;
        targetOptions = null;
        if (type.IsInterface is false)
        {
            return false;
        }

        if (MarshaledTypes.TryGetValue(type, out (JsonRpcProxyOptions ProxyOptions, JsonRpcTargetOptions TargetOptions) options))
        {
            proxyOptions = options.ProxyOptions;
            targetOptions = options.TargetOptions;
            return true;
        }

        foreach ((Type implicitlyMarshaledType, JsonRpcProxyOptions typeProxyOptions, JsonRpcTargetOptions typeTargetOptions) in ImplicitlyMarshaledTypes)
        {
            if (implicitlyMarshaledType == type ||
                (implicitlyMarshaledType.IsGenericTypeDefinition &&
                 type.IsConstructedGenericType &&
                 implicitlyMarshaledType == type.GetGenericTypeDefinition()))
            {
                proxyOptions = typeProxyOptions;
                targetOptions = typeTargetOptions;
                MarshaledTypes.TryAdd(type, (proxyOptions, targetOptions));
                return true;
            }
        }

        if (type.GetCustomAttribute<RpcMarshalableAttribute>() is not null)
        {
            ValidateMarshalableInterface(type);

            proxyOptions = RpcMarshalableInterfaceDefaultOptions.ProxyOptions;
            targetOptions = RpcMarshalableInterfaceDefaultOptions.TargetOptions;
            MarshaledTypes.TryAdd(type, (proxyOptions, targetOptions));
            return true;
        }

        return false;
    }

    /// <summary>
    /// Returns the cached list of <see cref="RpcMarshalableOptionalInterfaceAttribute"/> applied to
    /// <paramref name="declaredType"/>.
    /// </summary>
    /// <param name="declaredType">The type to get attributes from.</param>
    /// <returns>The list of <see cref="RpcMarshalableOptionalInterfaceAttribute"/> applied to
    /// <paramref name="declaredType"/>.</returns>
    /// <exception cref="NotSupportedException">If an invalid set of
    /// <see cref="RpcMarshalableOptionalInterfaceAttribute"/> attributes are applied to
    /// <paramref name="declaredType"/>. This could happen if
    /// <see cref="RpcMarshalableOptionalInterfaceAttribute.OptionalInterface"/> or
    /// <see cref="RpcMarshalableOptionalInterfaceAttribute.OptionalInterfaceCode"/> values are duplicated, or if an
    /// optional interface is not marked with <see cref="RpcMarshalableAttribute"/> or it is not a valid marshalable
    /// interface.</exception>
    internal static RpcMarshalableOptionalInterfaceAttribute[] GetMarshalableOptionalInterfaces(Type declaredType)
    {
        return MarshalableOptionalInterfaces.GetOrAdd(declaredType, declaredType =>
        {
            RpcMarshalableOptionalInterfaceAttribute[] attributes = declaredType.GetCustomAttributes<RpcMarshalableOptionalInterfaceAttribute>(inherit: false).ToArray();
            if (attributes.Select(a => a.OptionalInterfaceCode).Distinct().Count() != attributes.Length)
            {
                throw new NotSupportedException(string.Format(CultureInfo.CurrentCulture, Resources.RpcMarshalableDuplicatedOptionalInterfaceCode, declaredType.FullName));
            }

            if (attributes.Select(a => a.OptionalInterface).Distinct().Count() != attributes.Length)
            {
                throw new NotSupportedException(string.Format(CultureInfo.CurrentCulture, Resources.RpcMarshalableDuplicatedOptionalInterface, declaredType.FullName));
            }

            foreach (RpcMarshalableOptionalInterfaceAttribute attribute in attributes)
            {
                if (attribute.OptionalInterface.GetCustomAttribute<RpcMarshalableAttribute>() is null)
                {
                    throw new NotSupportedException(string.Format(CultureInfo.CurrentCulture, Resources.RpcMarshalableOptionalInterfaceMustBeMarshalable, attribute.OptionalInterface.FullName));
                }

                ValidateMarshalableInterface(attribute.OptionalInterface);
            }

            return attributes;
        });
    }

    /// <summary>
    /// Prepares a local object to be marshaled over the wire.
    /// </summary>
    /// <param name="marshaledObject">The object to be exposed over RPC.</param>
    /// <param name="options"><inheritdoc cref="RpcMarshaledContext{T}(T, JsonRpcTargetOptions)" path="/param[@name='options']"/></param>
    /// <param name="declaredType">The marshalable interface type of <paramref name="marshaledObject"/> as declared in the RPC contract.</param>
    /// <returns>A token to be serialized so the remote party can invoke methods on the marshaled object.</returns>
    internal MarshalToken GetToken(object marshaledObject, JsonRpcTargetOptions options, Type declaredType)
    {
        if (this.formatterState.SerializingMessageWithId.IsEmpty)
        {
            throw new NotSupportedException(Resources.MarshaledObjectInNotificationError);
        }

        long handle = this.nextUniqueHandle++;

        IRpcMarshaledContext<object> context = JsonRpc.MarshalWithControlledLifetime(declaredType, marshaledObject, options);

        RpcTargetInfo.RevertAddLocalRpcTarget? revert = this.jsonRpc.AddLocalRpcTargetInternal(
            declaredType,
            context.Proxy,
            new JsonRpcTargetOptions(context.JsonRpcTargetOptions)
            {
                NotifyClientOfEvents = false, // We don't support this yet.
                MethodNameTransform = mn => Invariant($"$/invokeProxy/{handle}/{context.JsonRpcTargetOptions.MethodNameTransform?.Invoke(mn) ?? mn}"),
            },
            requestRevertOption: true);
        Assumes.NotNull(revert);

        Type objectType = marshaledObject.GetType();
        List<int>? optionalInterfacesCodes = null;
        foreach (RpcMarshalableOptionalInterfaceAttribute attribute in GetMarshalableOptionalInterfaces(declaredType))
        {
            if (attribute.OptionalInterface.IsAssignableFrom(objectType))
            {
                optionalInterfacesCodes ??= new();
                optionalInterfacesCodes.Add(attribute.OptionalInterfaceCode);

                this.jsonRpc.AddRpcInterfaceToTargetInternal(
                    attribute.OptionalInterface,
                    context.Proxy,
                    new JsonRpcTargetOptions(context.JsonRpcTargetOptions)
                    {
                        NotifyClientOfEvents = false, // We don't support this yet.
                        MethodNameTransform = mn => Invariant($"$/invokeProxy/{handle}/{attribute.OptionalInterfaceCode}.{context.JsonRpcTargetOptions.MethodNameTransform?.Invoke(mn) ?? mn}"),
                    },
                    revert);
            }
        }

        lock (this.marshaledObjects)
        {
            this.marshaledObjects.Add(handle, (context, revert));
        }

        if (this.formatterState.SerializingRequest)
        {
            ImmutableInterlocked.AddOrUpdate(
                ref this.outboundRequestIdMarshalMap,
                this.formatterState.SerializingMessageWithId,
                ImmutableList.Create(handle),
                (key, value) => value.Add(handle));
        }

        return new MarshalToken((int)MarshalMode.MarshallingRealObject, handle, lifetime: null, optionalInterfacesCodes?.ToArray());
    }

    /// <summary>
    /// Creates a proxy for a remote object.
    /// </summary>
    /// <param name="interfaceType">The interface the proxy must implement.</param>
    /// <param name="token">The token received from the remote party that includes the handle to the remote object.</param>
    /// <param name="options">The options to feed into proxy generation.</param>
    /// <returns>The generated proxy, or <see langword="null"/> if <paramref name="token"/> is null.</returns>
    [return: NotNullIfNotNull("token")]
    internal object? GetObject(Type interfaceType, MarshalToken? token, JsonRpcProxyOptions options)
    {
        if (token is null)
        {
            return null;
        }

        if ((MarshalMode)token.Value.Marshaled == MarshalMode.MarshallingProxyBackToOwner)
        {
            throw new NotSupportedException("Receiving marshaled objects back to the owner is not yet supported.");
        }

        if (token.Value.Lifetime == MarshalLifetime.Call)
        {
            throw new NotSupportedException("Receiving marshaled objects scoped to the lifetime of a single RPC request is not yet supported.");
        }

        List<(TypeInfo Type, int Code)>? optionalInterfaces = null;
        if (token.Value.OptionalInterfacesCodes?.Length > 0)
        {
            // We ignore unknown optional interface codes
            foreach (int optionalInterfacesCode in token.Value.OptionalInterfacesCodes.Distinct())
            {
                foreach (RpcMarshalableOptionalInterfaceAttribute attribute in GetMarshalableOptionalInterfaces(interfaceType))
                {
                    if (attribute.OptionalInterfaceCode == optionalInterfacesCode)
                    {
                        optionalInterfaces ??= new();
                        optionalInterfaces.Add((attribute.OptionalInterface.GetTypeInfo(), attribute.OptionalInterfaceCode));
                        break;
                    }
                }
            }
        }

        // CONSIDER: If we ever support arbitrary RPC interfaces, we'd need to consider how events on those interfaces would work.
        object result = this.jsonRpc.Attach(
            interfaceType,
            optionalInterfaces?.ToArray(),
            new JsonRpcProxyOptions(options)
            {
                MethodNameTransform = mn => Invariant($"$/invokeProxy/{token.Value.Handle}/{options.MethodNameTransform(mn)}"),
                OnDispose = delegate
                {
                    // Only forward the Dispose call if the marshaled interface derives from IDisposable.
                    if (typeof(IDisposable).IsAssignableFrom(interfaceType))
                    {
                        this.jsonRpc.NotifyAsync(Invariant($"$/invokeProxy/{token.Value.Handle}/{options.MethodNameTransform(nameof(IDisposable.Dispose))}")).Forget();
                    }

                    this.jsonRpc.NotifyWithParameterObjectAsync("$/releaseMarshaledObject", new { handle = token.Value.Handle, ownedBySender = false }).Forget();
                },
            });
        if (options.OnProxyConstructed is object)
        {
            options.OnProxyConstructed((IJsonRpcClientProxyInternal)result);
        }

        return result;
    }

    /// <summary>
    /// Throws <see cref="NotSupportedException"/> if <paramref name="type"/> is not a valid marshalable interface.
    /// This method doesn't validate that <paramref name="type"/> has the <see cref="RpcMarshalableAttribute"/>
    /// attribute.
    /// </summary>
    /// <param name="type">The interface <see cref="Type"/> to validate.</param>
    /// <exception cref="NotSupportedException">When <paramref name="type"/> is not a valid marshalable interface: this
    /// can happen if <paramref name="type"/> has properties, events or it is not disposable.</exception>
    private static void ValidateMarshalableInterface(Type type)
    {
        if (typeof(IDisposable).IsAssignableFrom(type) is false)
        {
            throw new NotSupportedException(string.Format(CultureInfo.CurrentCulture, Resources.MarshalableInterfaceNotDisposable, type.FullName));
        }

        if (type.GetEvents().Length > 0)
        {
            throw new NotSupportedException(string.Format(CultureInfo.CurrentCulture, Resources.MarshalableInterfaceHasEvents, type.FullName));
        }

        if (type.GetProperties().Length > 0)
        {
            throw new NotSupportedException(string.Format(CultureInfo.CurrentCulture, Resources.MarshalableInterfaceHasProperties, type.FullName));
        }
    }

    /// <summary>
    /// Releases memory associated with marshaled objects.
    /// </summary>
<<<<<<< HEAD
    /// <param name="handle">The handle to the object as created by the <see cref="GetToken(object, JsonRpcTargetOptions, Type)"/> method.</param>
    /// <param name="ownedBySender"><c>true</c> if the <paramref name="handle"/> was created by (and thus the original object owned by) the remote party; <c>false</c> if the token and object was created locally.</param>
=======
    /// <param name="handle">The handle to the object as created by the <see cref="GetToken(IRpcMarshaledContext{object})"/> method.</param>
    /// <param name="ownedBySender"><see langword="true"/> if the <paramref name="handle"/> was created by (and thus the original object owned by) the remote party; <see langword="false"/> if the token and object was created locally.</param>
>>>>>>> 78388a8f
#pragma warning disable CA1801 // Review unused parameters -- Signature is dicated by protocol extension server method.
    private void ReleaseMarshaledObject(long handle, bool ownedBySender)
#pragma warning restore CA1801 // Review unused parameters
    {
        lock (this.marshaledObjects)
        {
            if (this.marshaledObjects.TryGetValue(handle, out (IRpcMarshaledContext<object> Context, IDisposable Revert) info))
            {
                this.marshaledObjects.Remove(handle);
                info.Revert.Dispose();

                // If/when we support exposing the Context object, it may become relevant to dispose of it.
                ////info.Context.Dispose();
            }
        }
    }

    private void CleanUpOutboundResources(RequestId requestId, bool successful)
    {
        if (ImmutableInterlocked.TryRemove(ref this.outboundRequestIdMarshalMap, requestId, out ImmutableList<long>? handles))
        {
            // Only kill the marshaled objects if the server threw an error.
            // Successful responses make it the responsibility of the client/server to terminate the marshaled connection.
            if (!successful)
            {
                foreach (long handle in handles)
                {
                    // We use "ownedBySender: false" because the method we're calling is accustomed to the perspective being the "other" party.
                    this.ReleaseMarshaledObject(handle, ownedBySender: false);
                }
            }
        }
    }

    [DataContract]
    internal struct MarshalToken
    {
        [MessagePack.SerializationConstructor]
#pragma warning disable SA1313 // Parameter names should begin with lower-case letter
        public MarshalToken(int __jsonrpc_marshaled, long handle, string? lifetime, int[]? optionalInterfaces)
#pragma warning restore SA1313 // Parameter names should begin with lower-case letter
        {
            this.Marshaled = __jsonrpc_marshaled;
            this.Handle = handle;
            this.Lifetime = lifetime;
            this.OptionalInterfacesCodes = optionalInterfaces;
        }

        [DataMember(Name = "__jsonrpc_marshaled", IsRequired = true)]
        public int Marshaled { get; }

        [DataMember(Name = "handle", IsRequired = true)]
        public long Handle { get; }

        [DataMember(Name = "lifetime", EmitDefaultValue = false)]
        public string? Lifetime { get; }

        [DataMember(Name = "optionalInterfaces", EmitDefaultValue = false)]
        public int[]? OptionalInterfacesCodes { get; }
    }

    /// <summary>
    /// Defines the values of the "lifetime" property in the <see cref="MarshalToken"/>.
    /// </summary>
    private static class MarshalLifetime
    {
        /// <summary>
        /// The marshaled object may only be invoked until the containing RPC call completes. This value is only allowed when used within a JSON-RPC argument.
        /// No explicit release using `$/releaseMarshaledObject` is required.
        /// </summary>
        internal const string Call = "call";

        /// <summary>
        /// The marshaled object may be invoked until `$/releaseMarshaledObject` releases it. This is the default behavior when the `lifetime` property is omitted.
        /// </summary>
        internal const string Explicit = "explicit";
    }
}<|MERGE_RESOLUTION|>--- conflicted
+++ resolved
@@ -340,13 +340,8 @@
     /// <summary>
     /// Releases memory associated with marshaled objects.
     /// </summary>
-<<<<<<< HEAD
     /// <param name="handle">The handle to the object as created by the <see cref="GetToken(object, JsonRpcTargetOptions, Type)"/> method.</param>
-    /// <param name="ownedBySender"><c>true</c> if the <paramref name="handle"/> was created by (and thus the original object owned by) the remote party; <c>false</c> if the token and object was created locally.</param>
-=======
-    /// <param name="handle">The handle to the object as created by the <see cref="GetToken(IRpcMarshaledContext{object})"/> method.</param>
     /// <param name="ownedBySender"><see langword="true"/> if the <paramref name="handle"/> was created by (and thus the original object owned by) the remote party; <see langword="false"/> if the token and object was created locally.</param>
->>>>>>> 78388a8f
 #pragma warning disable CA1801 // Review unused parameters -- Signature is dicated by protocol extension server method.
     private void ReleaseMarshaledObject(long handle, bool ownedBySender)
 #pragma warning restore CA1801 // Review unused parameters
