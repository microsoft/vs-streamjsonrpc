--- conflicted
+++ resolved
@@ -13,6 +13,8 @@
 using StreamJsonRpc.Protocol;
 using STJ = System.Text.Json.Serialization;
 
+[assembly: TypeShapeExtension(typeof(IAsyncEnumerable<>), AssociatedTypes = [typeof(StreamJsonRpc.Reflection.MessageFormatterEnumerableTracker.EnumeratorResults<>)])]
+
 namespace StreamJsonRpc.Reflection;
 
 /// <summary>
@@ -214,33 +216,20 @@
         }
     }
 
-<<<<<<< HEAD
-    [DataContract]
-    internal class EnumeratorResults<T>
-    {
-        [DataMember(Name = ValuesPropertyName, Order = 0)]
-        [STJ.JsonPropertyName(ValuesPropertyName), STJ.JsonPropertyOrder(0)]
-        [PropertyShape(Name = ValuesPropertyName, Order = 0)]
-        public IReadOnlyList<T>? Values { get; set; }
-
-        [DataMember(Name = FinishedPropertyName, Order = 1)]
-        [STJ.JsonPropertyName(FinishedPropertyName), STJ.JsonPropertyOrder(1)]
-        [PropertyShape(Name = FinishedPropertyName, Order = 1)]
-        public bool Finished { get; set; }
-=======
     /// <summary>
     /// A slice of results from an <see cref="IAsyncEnumerable{T}"/>.
     /// </summary>
     /// <typeparam name="T">The type of element in the enumeration.</typeparam>
     [DataContract]
     [EditorBrowsable(EditorBrowsableState.Never)]
-    public sealed class EnumeratorResults<T>
+    public class EnumeratorResults<T>
     {
         /// <summary>
         /// Gets the slice of values in this segment.
         /// </summary>
         [DataMember(Name = ValuesPropertyName, Order = 0)]
         [STJ.JsonPropertyName(ValuesPropertyName), STJ.JsonPropertyOrder(0)]
+        [PropertyShape(Name = ValuesPropertyName)]
         public IReadOnlyList<T>? Values { get; init; }
 
         /// <summary>
@@ -248,8 +237,8 @@
         /// </summary>
         [DataMember(Name = FinishedPropertyName, Order = 1)]
         [STJ.JsonPropertyName(FinishedPropertyName), STJ.JsonPropertyOrder(1)]
+        [PropertyShape(Name = FinishedPropertyName)]
         public bool Finished { get; init; }
->>>>>>> 81a08406
     }
 
     private class GeneratingEnumeratorTracker<T> : IGeneratingEnumeratorTracker
