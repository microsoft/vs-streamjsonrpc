--- conflicted
+++ resolved
@@ -2,24 +2,20 @@
   "$schema": "https://raw.githubusercontent.com/DotNetAnalyzers/StyleCopAnalyzers/master/StyleCop.Analyzers/StyleCop.Analyzers/Settings/stylecop.schema.json",
   "settings": {
     "documentationRules": {
-      "xmlHeader": false,
+      "companyName": "Microsoft Corporation",
+      "copyrightText": "Copyright (c) {companyName}. All rights reserved.\nLicensed under the {licenseName} license. See {licenseFile} file in the project root for full license information.",
       "variables": {
         "licenseName": "MIT",
         "licenseFile": "LICENSE"
       },
-<<<<<<< HEAD
-      "companyName": "Microsoft Corporation",
-      "copyrightText": "Copyright (c) {companyName}. All rights reserved.\nLicensed under the {licenseName} license. See {licenseFile} file in the project root for full license information."
+      "fileNamingConvention": "metadata",
+      "xmlHeader": false
     },
     "namingRules": {
       "tupleElementNameCasing": "PascalCase"
-=======
-      "fileNamingConvention": "metadata",
-      "xmlHeader": false
     },
     "orderingRules": {
       "usingDirectivesPlacement": "outsideNamespace"
->>>>>>> 44062e8b
     }
   }
 }