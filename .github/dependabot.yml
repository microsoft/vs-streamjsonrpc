--- conflicted
+++ resolved
@@ -8,11 +8,8 @@
   schedule:
     interval: weekly
   ignore:
-<<<<<<< HEAD
-  - dependency-name: Newtonsoft.Json # This has to match VS and VS rarely updates it
-  - dependency-name: Microsoft.AspNetCore.TestHost # Later versions require .NET Core 3.1, which prevents our testing on net472
-=======
   # This package has unlisted versions on nuget.org that are not supported. Avoid them.
   - dependency-name: dotnet-format
     versions: ["6.x", "7.x", "8.x"]
->>>>>>> 6fd79a1a
+  - dependency-name: Newtonsoft.Json # This has to match VS and VS rarely updates it
+  - dependency-name: Microsoft.AspNetCore.TestHost # Later versions require .NET Core 3.1, which prevents our testing on net472