--- conflicted
+++ resolved
@@ -36,15 +36,6 @@
 			"groupName": "microbuild"
 		},
 		{
-<<<<<<< HEAD
-			"matchPackageNames": ["System.Collections.Immutable", "System.Text.Json", "System.Threading.Tasks.Dataflow", "System.Diagnostics.DiagnosticSource"],
-			"allowedVersions": "<9.0",
-			"groupName": "Included in .NET runtime"
-		},
-		{
-			"matchPackageNames": ["Microsoft.AspNetCore.TestHost"],
-			"allowedVersions": "<2.3"
-=======
 			"matchPackageNames": ["Microsoft.VisualStudio.*"],
 			"groupName": "Visual Studio SDK"
 		},
@@ -52,7 +43,10 @@
 			"matchPackageNames": ["Microsoft.VisualStudio.*"],
 			"matchUpdateTypes": ["patch"],
 			"enabled": false
->>>>>>> 674e0102
+		},
+		{
+			"matchPackageNames": ["Microsoft.AspNetCore.TestHost"],
+			"allowedVersions": "<2.3"
 		}
 	]
 }