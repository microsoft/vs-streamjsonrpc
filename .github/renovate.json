{
	"$schema": "https://docs.renovatebot.com/renovate-schema.json",
	"extends": ["config:recommended"],
	"semanticCommits": "disabled",
	"labels": ["dependencies"],
	"packageRules": [
		{
			"matchPackageNames": ["nbgv", "nerdbank.gitversioning"],
			"groupName": "nbgv and nerdbank.gitversioning updates"
		},
		{
			"matchPackageNames": ["xunit*"],
			"groupName": "xunit"
		},
		{
			"matchDatasources": ["dotnet-version", "docker"],
			"matchDepNames": ["dotnet-sdk", "mcr.microsoft.com/dotnet/sdk"],
			"groupName": "Dockerfile and global.json updates"
		},
		{
<<<<<<< HEAD
			"matchPackageNames": ["System.Collections.Immutable", "System.Text.Json", "System.Threading.Tasks.Dataflow", "System.Diagnostics.DiagnosticSource"],
			"allowedVersions": "<9.0",
			"groupName": "Included in .NET runtime"
		},
		{
			"matchPackageNames": ["Microsoft.AspNetCore.TestHost"],
			"allowedVersions": "<2.3"
=======
			"matchPackageNames": ["Microsoft.VisualStudio.Internal.MicroBuild*"],
			"groupName": "microbuild"
>>>>>>> 37306430
		}
	]
}<|MERGE_RESOLUTION|>--- conflicted
+++ resolved
@@ -18,7 +18,10 @@
 			"groupName": "Dockerfile and global.json updates"
 		},
 		{
-<<<<<<< HEAD
+			"matchPackageNames": ["Microsoft.VisualStudio.Internal.MicroBuild*"],
+			"groupName": "microbuild"
+		},
+		{
 			"matchPackageNames": ["System.Collections.Immutable", "System.Text.Json", "System.Threading.Tasks.Dataflow", "System.Diagnostics.DiagnosticSource"],
 			"allowedVersions": "<9.0",
 			"groupName": "Included in .NET runtime"
@@ -26,10 +29,6 @@
 		{
 			"matchPackageNames": ["Microsoft.AspNetCore.TestHost"],
 			"allowedVersions": "<2.3"
-=======
-			"matchPackageNames": ["Microsoft.VisualStudio.Internal.MicroBuild*"],
-			"groupName": "microbuild"
->>>>>>> 37306430
 		}
 	]
 }