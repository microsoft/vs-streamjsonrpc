--- conflicted
+++ resolved
@@ -15,7 +15,7 @@
     <PackageVersion Include="Microsoft.Bcl.AsyncInterfaces" Version="6.0.0" />
     <PackageVersion Include="Microsoft.CodeAnalysis.PublicApiAnalyzers" Version="3.3.3" />
     <PackageVersion Include="Microsoft.NET.Test.Sdk" Version="17.3.2" />
-<<<<<<< HEAD
+    <PackageVersion Include="Microsoft.VisualStudio.Internal.MicroBuild.NonShipping" Version="$(MicroBuildVersion)" />
     <PackageVersion Include="Microsoft.VisualStudio.Threading.Analyzers" Version="17.4.27" />
     <PackageVersion Include="Microsoft.VisualStudio.Threading" Version="17.1.46" />
     <PackageVersion Include="Nerdbank.Streams" Version="2.9.112" />
@@ -30,9 +30,6 @@
     <PackageVersion Include="System.ValueTuple" Version="4.5.0" />
     <PackageVersion Include="xunit.combinatorial" Version="1.5.25" />
     <PackageVersion Include="xunit.runner.console" Version="2.4.2" />
-=======
-    <PackageVersion Include="Microsoft.VisualStudio.Internal.MicroBuild.NonShipping" Version="$(MicroBuildVersion)" />
->>>>>>> f2620286
     <PackageVersion Include="xunit.runner.visualstudio" Version="2.4.5" />
     <PackageVersion Include="xunit.skippablefact" Version="1.4.13" />
     <PackageVersion Include="xunit" Version="2.4.2" />
@@ -40,20 +37,9 @@
   <!-- The following PackageVersion and PackageReference items should be consolidated to GlobalPackageReference items
        once we can target the stable .NET 7 SDK and Visual Studio 2022 Update 4 is generally available in cloud build agents.-->
   <ItemGroup>
-<<<<<<< HEAD
-    <GlobalPackageReference Include="CSharpIsNullAnalyzer" Version="0.1.329" />
-    <GlobalPackageReference Include="DotNetAnalyzers.DocumentationAnalyzers" Version="1.0.0-beta.59" />
-    <GlobalPackageReference Include="Microsoft.CodeAnalysis.BannedApiAnalyzers" Version="3.3.3" />
-    <GlobalPackageReference Include="Nerdbank.GitVersioning" Version="3.5.119" />
-    <GlobalPackageReference Include="Nullable" Version="1.3.1" />
-    <GlobalPackageReference Include="StyleCop.Analyzers.Unstable" Version="1.2.0.435" />
-  </ItemGroup>
-  <ItemGroup>
-    <GlobalPackageReference Include="Microsoft.SourceLink.GitHub" Version="1.1.1" />
-    <GlobalPackageReference Include="Microsoft.VisualStudio.Internal.MicroBuild.VisualStudio" Version="$(MicroBuildVersion)" />
-=======
     <PackageVersion Include="CSharpIsNullAnalyzer" Version="0.1.329" />
     <PackageVersion Include="DotNetAnalyzers.DocumentationAnalyzers" Version="1.0.0-beta.59" />
+    <PackageVersion Include="Microsoft.CodeAnalysis.BannedApiAnalyzers" Version="3.3.3" />
     <PackageVersion Include="Microsoft.VisualStudio.Internal.MicroBuild.VisualStudio" Version="$(MicroBuildVersion)" />
     <PackageVersion Include="Nerdbank.GitVersioning" Version="3.5.119" />
     <PackageVersion Include="Nullable" Version="1.3.1" />
@@ -66,6 +52,7 @@
   <ItemGroup>
     <PackageReference Include="CSharpIsNullAnalyzer" PrivateAssets="all" />
     <PackageReference Include="DotNetAnalyzers.DocumentationAnalyzers" PrivateAssets="all" />
+    <PackageReference Include="Microsoft.CodeAnalysis.BannedApiAnalyzers" PrivateAssets="all" />
     <PackageReference Include="Nerdbank.GitVersioning" PrivateAssets="all" />
     <PackageReference Include="Nullable" PrivateAssets="all" />
     <PackageReference Include="StyleCop.Analyzers.Unstable" PrivateAssets="all" />
@@ -74,6 +61,5 @@
     <!-- <PackageReference Include="Microsoft.SourceLink.AzureRepos.Git" PrivateAssets="all" /> -->
     <PackageReference Include="Microsoft.SourceLink.GitHub" PrivateAssets="all" />
     <PackageReference Include="Microsoft.VisualStudio.Internal.MicroBuild.VisualStudio" PrivateAssets="all" />
->>>>>>> f2620286
   </ItemGroup>
 </Project>