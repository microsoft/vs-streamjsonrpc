<?xml version="1.0" encoding="utf-8"?>
<Project>
  <!-- https://learn.microsoft.com/nuget/consume-packages/central-package-management -->
  <PropertyGroup>
    <ManagePackageVersionsCentrally>true</ManagePackageVersionsCentrally>
    <CentralPackageTransitivePinningEnabled>true</CentralPackageTransitivePinningEnabled>
    <MessagePackVersion>2.5.198</MessagePackVersion>
    <MicroBuildVersion>2.0.198</MicroBuildVersion>
    <VisualStudioThreadingVersion>17.14.15</VisualStudioThreadingVersion>
    <CodeAnalysisAnalyzerVersion>4.14.0</CodeAnalysisAnalyzerVersion>
  </PropertyGroup>
  <ItemGroup>
    <PackageVersion Include="BenchmarkDotNet.Diagnostics.Windows" Version="0.15.2" />
    <PackageVersion Include="MessagePack" Version="$(MessagePackVersion)" />
    <PackageVersion Include="MessagePackAnalyzer" Version="$(MessagePackVersion)" />
    <PackageVersion Include="Microsoft.AspNetCore.TestHost" Version="2.2.0" />
    <PackageVersion Include="Microsoft.AspNetCore" Version="2.3.0" />
    <PackageVersion Include="Microsoft.Bcl.AsyncInterfaces" Version="9.0.0" />
    <PackageVersion Include="Microsoft.CodeAnalysis.PublicApiAnalyzers" Version="$(CodeAnalysisAnalyzerVersion)" />
    <PackageVersion Include="Microsoft.VisualStudio.Threading.Analyzers" Version="$(VisualStudioThreadingVersion)" />
    <PackageVersion Include="Microsoft.VisualStudio.Threading.Only" Version="$(VisualStudioThreadingVersion)" />
    <PackageVersion Include="Microsoft.VisualStudio.Threading" Version="$(VisualStudioThreadingVersion)" />
    <PackageVersion Include="Microsoft.VisualStudio.Validation" Version="17.8.8" />
<<<<<<< HEAD
    <PackageVersion Include="Nerdbank.MessagePack" Version="0.3.98-beta" />
    <PackageVersion Include="Nerdbank.Streams" Version="2.11.74" />
    <PackageVersion Include="Newtonsoft.Json" Version="13.0.1" />
    <PackageVersion Include="System.Collections.Immutable" Version="8.0.0" />
    <PackageVersion Include="System.Diagnostics.DiagnosticSource" Version="6.0.1" />
    <PackageVersion Include="System.IO.Pipelines" Version="9.0.0" />
=======
    <PackageVersion Include="Nerdbank.Streams" Version="2.12.87" />
    <PackageVersion Include="Newtonsoft.Json" Version="13.0.3" />
    <PackageVersion Include="System.Collections.Immutable" Version="8.0.0" />
    <PackageVersion Include="System.Diagnostics.DiagnosticSource" Version="8.0.1" />
    <PackageVersion Include="System.IO.Pipelines" Version="8.0.0" />
>>>>>>> 81a08406
    <PackageVersion Include="System.IO.Pipes" Version="4.3.0" />
    <PackageVersion Include="System.Net.Http" Version="4.3.4" />
    <PackageVersion Include="System.Reflection.Metadata" Version="8.0.1" />
    <PackageVersion Include="System.Text.Json" Version="8.0.5" />
    <PackageVersion Include="System.Threading.Tasks.Dataflow" Version="8.0.1" />
    <PackageVersion Include="System.ValueTuple" Version="4.5.0" />
    <PackageVersion Include="xunit.combinatorial" Version="2.0.24" />
    <PackageVersion Include="xunit.runner.console" Version="2.9.3" />
    <PackageVersion Include="xunit.stafact" Version="2.1.7" />
  </ItemGroup>
  <ItemGroup Condition="'$(IsBenchmarksProject)'=='true'">
    <PackageVersion Update="System.Collections.Immutable" Version="9.0.0" />
    <PackageVersion Update="System.Reflection.Metadata" Version="9.0.0" />
  </ItemGroup>
  <ItemGroup Label="Library.Template">
    <PackageVersion Include="Microsoft.NET.Test.Sdk" Version="17.14.1" />
    <PackageVersion Include="Microsoft.VisualStudio.Internal.MicroBuild.NonShipping" Version="$(MicroBuildVersion)" />
    <PackageVersion Include="xunit.runner.visualstudio" Version="3.1.1" />
    <PackageVersion Include="xunit.v3" Version="2.0.3" />
  </ItemGroup>
  <ItemGroup>
    <GlobalPackageReference Include="Microsoft.CodeAnalysis.BannedApiAnalyzers" Version="$(CodeAnalysisAnalyzerVersion)" />
    <GlobalPackageReference Include="Microsoft.CodeAnalysis.ResxSourceGenerator" Version="3.12.0-beta1.25218.8" />
  </ItemGroup>
  <ItemGroup Label="Library.Template">
    <GlobalPackageReference Include="CSharpIsNullAnalyzer" Version="0.1.593" />
    <GlobalPackageReference Include="DotNetAnalyzers.DocumentationAnalyzers" Version="1.0.0-beta.59" />
    <GlobalPackageReference Include="Microsoft.VisualStudio.Internal.MicroBuild.VisualStudio" Version="$(MicroBuildVersion)" />
    <!-- The condition works around https://github.com/dotnet/sdk/issues/44951 -->
    <GlobalPackageReference Include="Nerdbank.GitVersioning" Version="3.7.115" Condition="!('$(TF_BUILD)'=='true' and '$(dotnetformat)'=='true')" />
    <GlobalPackageReference Include="PolySharp" Version="1.15.0" Condition="'$(DisablePolyfills)'!='true'" />
    <GlobalPackageReference Include="StyleCop.Analyzers.Unstable" Version="1.2.0.556" />
  </ItemGroup>
</Project><|MERGE_RESOLUTION|>--- conflicted
+++ resolved
@@ -21,24 +21,16 @@
     <PackageVersion Include="Microsoft.VisualStudio.Threading.Only" Version="$(VisualStudioThreadingVersion)" />
     <PackageVersion Include="Microsoft.VisualStudio.Threading" Version="$(VisualStudioThreadingVersion)" />
     <PackageVersion Include="Microsoft.VisualStudio.Validation" Version="17.8.8" />
-<<<<<<< HEAD
-    <PackageVersion Include="Nerdbank.MessagePack" Version="0.3.98-beta" />
-    <PackageVersion Include="Nerdbank.Streams" Version="2.11.74" />
-    <PackageVersion Include="Newtonsoft.Json" Version="13.0.1" />
-    <PackageVersion Include="System.Collections.Immutable" Version="8.0.0" />
-    <PackageVersion Include="System.Diagnostics.DiagnosticSource" Version="6.0.1" />
-    <PackageVersion Include="System.IO.Pipelines" Version="9.0.0" />
-=======
+    <PackageVersion Include="Nerdbank.MessagePack" Version="0.8.54-rc" />
     <PackageVersion Include="Nerdbank.Streams" Version="2.12.87" />
     <PackageVersion Include="Newtonsoft.Json" Version="13.0.3" />
     <PackageVersion Include="System.Collections.Immutable" Version="8.0.0" />
     <PackageVersion Include="System.Diagnostics.DiagnosticSource" Version="8.0.1" />
-    <PackageVersion Include="System.IO.Pipelines" Version="8.0.0" />
->>>>>>> 81a08406
+    <PackageVersion Include="System.IO.Pipelines" Version="9.0.3" />
     <PackageVersion Include="System.IO.Pipes" Version="4.3.0" />
     <PackageVersion Include="System.Net.Http" Version="4.3.4" />
     <PackageVersion Include="System.Reflection.Metadata" Version="8.0.1" />
-    <PackageVersion Include="System.Text.Json" Version="8.0.5" />
+    <PackageVersion Include="System.Text.Json" Version="8.0.6" />
     <PackageVersion Include="System.Threading.Tasks.Dataflow" Version="8.0.1" />
     <PackageVersion Include="System.ValueTuple" Version="4.5.0" />
     <PackageVersion Include="xunit.combinatorial" Version="2.0.24" />
