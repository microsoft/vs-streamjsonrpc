--- conflicted
+++ resolved
@@ -21,13 +21,8 @@
     <PackageVersion Include="Microsoft.VisualStudio.Threading" Version="$(VisualStudioThreadingVersion)" />
     <PackageVersion Include="Microsoft.VisualStudio.Validation" Version="17.8.8" />
     <PackageVersion Include="Nerdbank.Streams" Version="2.11.79" />
-<<<<<<< HEAD
-    <PackageVersion Include="Newtonsoft.Json" Version="13.0.1" />
+    <PackageVersion Include="Newtonsoft.Json" Version="13.0.3" />
     <PackageVersion Include="System.Collections.Immutable" Version="8.0.0" />
-=======
-    <PackageVersion Include="Newtonsoft.Json" Version="13.0.3" />
-    <PackageVersion Include="System.Collections.Immutable" Version="6.0.1" />
->>>>>>> 3dbc03d8
     <PackageVersion Include="System.Diagnostics.DiagnosticSource" Version="6.0.2" />
     <PackageVersion Include="System.IO.Pipelines" Version="8.0.0" />
     <PackageVersion Include="System.IO.Pipes" Version="4.3.0" />
