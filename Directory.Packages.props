<Project>
  <!-- https://learn.microsoft.com/nuget/consume-packages/central-package-management -->
  <PropertyGroup>
    <ManagePackageVersionsCentrally>true</ManagePackageVersionsCentrally>
    <CentralPackageTransitivePinningEnabled>true</CentralPackageTransitivePinningEnabled>

    <MicroBuildVersion>2.0.107</MicroBuildVersion>
  </PropertyGroup>
  <ItemGroup>
<<<<<<< HEAD
    <PackageVersion Include="BenchmarkDotNet.Diagnostics.Windows" Version="0.13.2" />
    <PackageVersion Include="IsExternalInit" Version="1.0.3" />
    <PackageVersion Include="MessagePack" Version="2.4.59" />
    <PackageVersion Include="MessagePackAnalyzer" Version="2.4.59" />
    <PackageVersion Include="Microsoft.AspNetCore.TestHost" Version="2.2.0" />
    <PackageVersion Include="Microsoft.AspNetCore" Version="2.2.0" />
    <PackageVersion Include="Microsoft.Bcl.AsyncInterfaces" Version="6.0.0" />
    <PackageVersion Include="Microsoft.CodeAnalysis.PublicApiAnalyzers" Version="3.3.3" />
    <PackageVersion Include="Microsoft.NET.Test.Sdk" Version="17.3.2" />
=======
    <PackageVersion Include="Microsoft.CodeCoverage" Version="17.5.0-release-20230131-04" />
    <PackageVersion Include="Microsoft.NET.Test.Sdk" Version="17.4.1" />
>>>>>>> 2bb62155
    <PackageVersion Include="Microsoft.VisualStudio.Internal.MicroBuild.NonShipping" Version="$(MicroBuildVersion)" />
    <PackageVersion Include="Microsoft.VisualStudio.Threading.Analyzers" Version="17.4.27" />
    <PackageVersion Include="Microsoft.VisualStudio.Threading" Version="17.1.46" />
    <PackageVersion Include="Nerdbank.Streams" Version="2.9.112" />
    <PackageVersion Include="Newtonsoft.Json" Version="13.0.1" />
    <PackageVersion Include="System.Collections.Immutable" Version="6.0.0" />
    <PackageVersion Include="System.Diagnostics.DiagnosticSource" Version="6.0.0" />
    <PackageVersion Include="System.IO.Pipelines" Version="6.0.3" />
    <PackageVersion Include="System.IO.Pipes" Version="4.3.0" />
    <PackageVersion Include="System.Net.Http" Version="4.3.4" />
    <PackageVersion Include="System.Text.Encodings.Web" Version="6.0.0" />
    <PackageVersion Include="System.Threading.Tasks.Dataflow" Version="6.0.0" />
    <PackageVersion Include="System.ValueTuple" Version="4.5.0" />
    <PackageVersion Include="xunit.combinatorial" Version="1.5.25" />
    <PackageVersion Include="xunit.runner.console" Version="2.4.2" />
    <PackageVersion Include="xunit.runner.visualstudio" Version="2.4.5" />
    <PackageVersion Include="xunit.skippablefact" Version="1.4.13" />
    <PackageVersion Include="xunit" Version="2.4.2" />
  </ItemGroup>
  <ItemGroup>
<<<<<<< HEAD
    <PackageVersion Include="CSharpIsNullAnalyzer" Version="0.1.329" />
    <PackageVersion Include="DotNetAnalyzers.DocumentationAnalyzers" Version="1.0.0-beta.59" />
    <PackageVersion Include="Microsoft.CodeAnalysis.BannedApiAnalyzers" Version="3.3.3" />
    <PackageVersion Include="Microsoft.VisualStudio.Internal.MicroBuild.VisualStudio" Version="$(MicroBuildVersion)" />
    <PackageVersion Include="Nerdbank.GitVersioning" Version="3.5.119" />
    <PackageVersion Include="Nullable" Version="1.3.1" />
    <PackageVersion Include="StyleCop.Analyzers.Unstable" Version="1.2.0.435" />
  </ItemGroup>
  <ItemGroup>
    <PackageVersion Include="Microsoft.SourceLink.AzureRepos.Git" Version="1.0.0" />
    <PackageVersion Include="Microsoft.SourceLink.GitHub" Version="1.1.1" />
  </ItemGroup>
  <ItemGroup>
    <PackageReference Include="CSharpIsNullAnalyzer" PrivateAssets="all" />
    <PackageReference Include="DotNetAnalyzers.DocumentationAnalyzers" PrivateAssets="all" />
    <PackageReference Include="Microsoft.CodeAnalysis.BannedApiAnalyzers" PrivateAssets="all" />
    <PackageReference Include="Nerdbank.GitVersioning" PrivateAssets="all" />
    <PackageReference Include="Nullable" PrivateAssets="all" />
    <PackageReference Include="StyleCop.Analyzers.Unstable" PrivateAssets="all" />
  </ItemGroup>
  <ItemGroup>
    <!-- <PackageReference Include="Microsoft.SourceLink.AzureRepos.Git" PrivateAssets="all" /> -->
    <PackageReference Include="Microsoft.SourceLink.GitHub" PrivateAssets="all" />
    <PackageReference Include="Microsoft.VisualStudio.Internal.MicroBuild.VisualStudio" PrivateAssets="all" />
=======
    <GlobalPackageReference Include="CSharpIsNullAnalyzer" Version="0.1.329" />
    <GlobalPackageReference Include="DotNetAnalyzers.DocumentationAnalyzers" Version="1.0.0-beta.59" />
    <GlobalPackageReference Include="Microsoft.VisualStudio.Internal.MicroBuild.VisualStudio" Version="$(MicroBuildVersion)" />
    <GlobalPackageReference Include="Nerdbank.GitVersioning" Version="3.5.119" />
    <GlobalPackageReference Include="Nullable" Version="1.3.1" />
    <GlobalPackageReference Include="StyleCop.Analyzers.Unstable" Version="1.2.0.435" />
  </ItemGroup>
  <ItemGroup>
    <!-- <GlobalPackageReference Include="Microsoft.SourceLink.AzureRepos.Git" Version="1.1.1" /> -->
    <GlobalPackageReference Include="Microsoft.SourceLink.GitHub" Version="1.1.1" />
>>>>>>> 2bb62155
  </ItemGroup>
</Project><|MERGE_RESOLUTION|>--- conflicted
+++ resolved
@@ -7,7 +7,6 @@
     <MicroBuildVersion>2.0.107</MicroBuildVersion>
   </PropertyGroup>
   <ItemGroup>
-<<<<<<< HEAD
     <PackageVersion Include="BenchmarkDotNet.Diagnostics.Windows" Version="0.13.2" />
     <PackageVersion Include="IsExternalInit" Version="1.0.3" />
     <PackageVersion Include="MessagePack" Version="2.4.59" />
@@ -16,11 +15,8 @@
     <PackageVersion Include="Microsoft.AspNetCore" Version="2.2.0" />
     <PackageVersion Include="Microsoft.Bcl.AsyncInterfaces" Version="6.0.0" />
     <PackageVersion Include="Microsoft.CodeAnalysis.PublicApiAnalyzers" Version="3.3.3" />
-    <PackageVersion Include="Microsoft.NET.Test.Sdk" Version="17.3.2" />
-=======
     <PackageVersion Include="Microsoft.CodeCoverage" Version="17.5.0-release-20230131-04" />
     <PackageVersion Include="Microsoft.NET.Test.Sdk" Version="17.4.1" />
->>>>>>> 2bb62155
     <PackageVersion Include="Microsoft.VisualStudio.Internal.MicroBuild.NonShipping" Version="$(MicroBuildVersion)" />
     <PackageVersion Include="Microsoft.VisualStudio.Threading.Analyzers" Version="17.4.27" />
     <PackageVersion Include="Microsoft.VisualStudio.Threading" Version="17.1.46" />
@@ -41,42 +37,15 @@
     <PackageVersion Include="xunit" Version="2.4.2" />
   </ItemGroup>
   <ItemGroup>
-<<<<<<< HEAD
-    <PackageVersion Include="CSharpIsNullAnalyzer" Version="0.1.329" />
-    <PackageVersion Include="DotNetAnalyzers.DocumentationAnalyzers" Version="1.0.0-beta.59" />
-    <PackageVersion Include="Microsoft.CodeAnalysis.BannedApiAnalyzers" Version="3.3.3" />
-    <PackageVersion Include="Microsoft.VisualStudio.Internal.MicroBuild.VisualStudio" Version="$(MicroBuildVersion)" />
-    <PackageVersion Include="Nerdbank.GitVersioning" Version="3.5.119" />
-    <PackageVersion Include="Nullable" Version="1.3.1" />
-    <PackageVersion Include="StyleCop.Analyzers.Unstable" Version="1.2.0.435" />
-  </ItemGroup>
-  <ItemGroup>
-    <PackageVersion Include="Microsoft.SourceLink.AzureRepos.Git" Version="1.0.0" />
-    <PackageVersion Include="Microsoft.SourceLink.GitHub" Version="1.1.1" />
-  </ItemGroup>
-  <ItemGroup>
-    <PackageReference Include="CSharpIsNullAnalyzer" PrivateAssets="all" />
-    <PackageReference Include="DotNetAnalyzers.DocumentationAnalyzers" PrivateAssets="all" />
-    <PackageReference Include="Microsoft.CodeAnalysis.BannedApiAnalyzers" PrivateAssets="all" />
-    <PackageReference Include="Nerdbank.GitVersioning" PrivateAssets="all" />
-    <PackageReference Include="Nullable" PrivateAssets="all" />
-    <PackageReference Include="StyleCop.Analyzers.Unstable" PrivateAssets="all" />
-  </ItemGroup>
-  <ItemGroup>
-    <!-- <PackageReference Include="Microsoft.SourceLink.AzureRepos.Git" PrivateAssets="all" /> -->
-    <PackageReference Include="Microsoft.SourceLink.GitHub" PrivateAssets="all" />
-    <PackageReference Include="Microsoft.VisualStudio.Internal.MicroBuild.VisualStudio" PrivateAssets="all" />
-=======
     <GlobalPackageReference Include="CSharpIsNullAnalyzer" Version="0.1.329" />
     <GlobalPackageReference Include="DotNetAnalyzers.DocumentationAnalyzers" Version="1.0.0-beta.59" />
+    <GlobalPackageReference Include="Microsoft.CodeAnalysis.BannedApiAnalyzers" Version="3.3.3" />
     <GlobalPackageReference Include="Microsoft.VisualStudio.Internal.MicroBuild.VisualStudio" Version="$(MicroBuildVersion)" />
     <GlobalPackageReference Include="Nerdbank.GitVersioning" Version="3.5.119" />
     <GlobalPackageReference Include="Nullable" Version="1.3.1" />
     <GlobalPackageReference Include="StyleCop.Analyzers.Unstable" Version="1.2.0.435" />
   </ItemGroup>
   <ItemGroup>
-    <!-- <GlobalPackageReference Include="Microsoft.SourceLink.AzureRepos.Git" Version="1.1.1" /> -->
     <GlobalPackageReference Include="Microsoft.SourceLink.GitHub" Version="1.1.1" />
->>>>>>> 2bb62155
   </ItemGroup>
 </Project>