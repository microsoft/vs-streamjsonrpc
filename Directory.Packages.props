--- conflicted
+++ resolved
@@ -5,9 +5,8 @@
     <ManagePackageVersionsCentrally>true</ManagePackageVersionsCentrally>
     <CentralPackageTransitivePinningEnabled>true</CentralPackageTransitivePinningEnabled>
 
-<<<<<<< HEAD
     <MessagePackVersion>2.5.108</MessagePackVersion>
-    <MicroBuildVersion>2.0.146</MicroBuildVersion>
+    <MicroBuildVersion>2.0.147</MicroBuildVersion>
     <VisualStudioThreadingVersion>17.7.35</VisualStudioThreadingVersion>
   </PropertyGroup>
   <ItemGroup>
@@ -19,7 +18,7 @@
     <PackageVersion Include="Microsoft.AspNetCore" Version="2.2.0" />
     <PackageVersion Include="Microsoft.Bcl.AsyncInterfaces" Version="7.0.0" />
     <PackageVersion Include="Microsoft.CodeAnalysis.PublicApiAnalyzers" Version="3.3.4" />
-    <PackageVersion Include="Microsoft.NET.Test.Sdk" Version="17.7.2" />
+    <PackageVersion Include="Microsoft.NET.Test.Sdk" Version="17.8.0" />
     <PackageVersion Include="Microsoft.VisualStudio.Internal.MicroBuild.NonShipping" Version="$(MicroBuildVersion)" />
     <PackageVersion Include="Microsoft.VisualStudio.Threading.Analyzers" Version="$(VisualStudioThreadingVersion)" />
     <PackageVersion Include="Microsoft.VisualStudio.Threading" Version="$(VisualStudioThreadingVersion)" />
@@ -37,19 +36,10 @@
     <PackageVersion Include="System.ValueTuple" Version="4.5.0" />
     <PackageVersion Include="xunit.combinatorial" Version="1.5.25" />
     <PackageVersion Include="xunit.runner.console" Version="2.5.1" />
-    <PackageVersion Include="xunit.runner.visualstudio" Version="2.5.1" />
+    <PackageVersion Include="xunit.runner.visualstudio" Version="2.5.6" />
     <PackageVersion Include="xunit.skippablefact" Version="1.4.13" />
     <PackageVersion Include="xunit.stafact" Version="1.1.11" />
-    <PackageVersion Include="xunit" Version="2.5.1" />
-=======
-    <MicroBuildVersion>2.0.147</MicroBuildVersion>
-  </PropertyGroup>
-  <ItemGroup>
-    <PackageVersion Include="Microsoft.NET.Test.Sdk" Version="17.8.0" />
-    <PackageVersion Include="Microsoft.VisualStudio.Internal.MicroBuild.NonShipping" Version="$(MicroBuildVersion)" />
-    <PackageVersion Include="xunit.runner.visualstudio" Version="2.5.6" />
     <PackageVersion Include="xunit" Version="2.6.4" />
->>>>>>> e757dc7f
   </ItemGroup>
   <ItemGroup>
     <GlobalPackageReference Include="CSharpIsNullAnalyzer" Version="0.1.495" />
@@ -61,11 +51,6 @@
     <GlobalPackageReference Include="StyleCop.Analyzers.Unstable" Version="1.2.0.556" />
   </ItemGroup>
   <ItemGroup>
-<<<<<<< HEAD
-    <GlobalPackageReference Include="Microsoft.SourceLink.GitHub" Version="1.1.1" />
-=======
-    <!-- <GlobalPackageReference Include="Microsoft.SourceLink.AzureRepos.Git" Version="8.0.0" /> -->
     <GlobalPackageReference Include="Microsoft.SourceLink.GitHub" Version="8.0.0" />
->>>>>>> e757dc7f
   </ItemGroup>
 </Project>