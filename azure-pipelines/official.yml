--- conflicted
+++ resolved
@@ -24,19 +24,11 @@
   displayName: Real sign?
   type: boolean
   default: false
-<<<<<<< HEAD
 - name: ShouldSkipOptimize
   displayName: Skip OptProf optimization
   type: boolean
   default: false
-- name: includeMacOS
-=======
-# - name: ShouldSkipOptimize # Uncomment this and references to it below when setting EnableOptProf to true in build.yml.
-#   displayName: Skip OptProf optimization
-#   type: boolean
-#   default: false
 - name: EnableMacOSBuild
->>>>>>> c7d1dd3f
   displayName: Build on macOS
   type: boolean
   default: false # macOS is often bogged down in Azure Pipelines
@@ -86,7 +78,7 @@
           parameters:
             Is1ESPT: true
             RealSign: ${{ or(parameters.RealSign, eq(variables['Build.Reason'],'Schedule')) }}
-            # ShouldSkipOptimize: ${{ parameters.ShouldSkipOptimize }}
+            ShouldSkipOptimize: ${{ parameters.ShouldSkipOptimize }}
             EnableCompliance: ${{ parameters.EnableCompliance }}
             EnableAPIScan: ${{ parameters.EnableAPIScan }}
             windowsPool: VSEngSS-MicroBuild2022-1ES
@@ -99,12 +91,7 @@
               name: Azure Pipelines
               vmImage: macOS-12
               os: macOS
-<<<<<<< HEAD
-            ShouldSkipOptimize: ${{ parameters.ShouldSkipOptimize }}
-            includeMacOS: ${{ parameters.includeMacOS }}
-=======
             EnableMacOSBuild: ${{ parameters.EnableMacOSBuild }}
->>>>>>> c7d1dd3f
             RunTests: ${{ parameters.RunTests }}
       - template: /azure-pipelines/prepare-insertion-stages.yml@self
         parameters:
@@ -127,7 +114,7 @@
           parameters:
             Is1ESPT: true
             RealSign: ${{ or(parameters.RealSign, eq(variables['Build.Reason'],'Schedule')) }}
-            # ShouldSkipOptimize: ${{ parameters.ShouldSkipOptimize }}
+            ShouldSkipOptimize: ${{ parameters.ShouldSkipOptimize }}
             EnableCompliance: ${{ parameters.EnableCompliance }}
             EnableAPIScan: ${{ parameters.EnableAPIScan }}
             windowsPool: VSEngSS-MicroBuild2022-1ES
@@ -140,12 +127,7 @@
               name: Azure Pipelines
               vmImage: macOS-12
               os: macOS
-<<<<<<< HEAD
-            ShouldSkipOptimize: ${{ parameters.ShouldSkipOptimize }}
-            includeMacOS: ${{ parameters.includeMacOS }}
-=======
             EnableMacOSBuild: ${{ parameters.EnableMacOSBuild }}
->>>>>>> c7d1dd3f
             RunTests: ${{ parameters.RunTests }}
       - template: /azure-pipelines/prepare-insertion-stages.yml@self
         parameters:
