<<<<<<< HEAD
trigger:
  batch: true
  branches:
    include:
    - main
    - 'v?.*'
    - 'validate/*'
  paths:
    exclude:
    - .github/
    - doc/
    - '*.md'
    - .vscode/
    - azure-pipelines/release.yml
schedules:
- cron: "0 3 * * *" # Daily @ 8 PM PST
  displayName: Daily vs-insertion
  branches:
    include:
    - main
=======
trigger: none # We only want to trigger manually or based on a schedule
pr: none
#schedules:
#- cron: "0 3 * * *" # Daily @ 8 PM PST
#  displayName: Daily vs-insertion
#  branches:
#    include:
#    - microbuild
>>>>>>> 663b4c3b

parameters:
# As an entrypoint pipeline yml file, all parameters here show up in the Queue Run dialog.
# If any paramaters should NOT be queue-time options, they should be removed from here
# and references to them in this file replaced with hard-coded values.
<<<<<<< HEAD
- name: ForceOfficialBuild
  displayName: Official build (sign, compliance, etc.)
  type: boolean
  default: false # this should remain false so PR builds using this pipeline are unofficial
- name: ShouldSkipOptimize
  displayName: Skip OptProf optimization
  type: boolean
  default: false
=======
# - name: ShouldSkipOptimize # Uncomment this and references to it below when setting EnableOptProf to true in build.yml.
#   displayName: Skip OptProf optimization
#   type: boolean
#   default: false
>>>>>>> 663b4c3b
- name: EnableMacOSBuild
  displayName: Build on macOS
  type: boolean
  default: false # macOS is often bogged down in Azure Pipelines
- name: RunTests
  displayName: Run tests
  type: boolean
  default: true
- name: EnableAPIScan
  displayName: Include APIScan with compliance tools
  type: boolean
  default: true # enable in individual repos only AFTER updating TSAOptions.json with your own values

resources:
  repositories:
  - repository: MicroBuildTemplate
    type: git
    name: 1ESPipelineTemplates/MicroBuildTemplate
    ref: refs/tags/release

variables:
- template: GlobalVariables.yml

extends:
<<<<<<< HEAD
  ${{ if or(parameters.ForceOfficialBuild, eq(variables['Build.Reason'],'Schedule')) }}:
    template: azure-pipelines/MicroBuild.1ES.Official.yml@MicroBuildTemplate
    parameters:
      sdl:
        sourceAnalysisPool: VSEngSS-MicroBuild2022-1ES
        codeSignValidation:
          enabled: true
          break: true
          additionalTargetsGlobPattern: -|Variables-*\*.ps1;-|APIScanInputs-*\**;-|test_symbols-*\**;-|MicroBuild\**
        policheck:
          enabled: true
          exclusionsFile: $(System.DefaultWorkingDirectory)\azure-pipelines\PoliCheckExclusions.xml
        suppression:
          suppressionFile: $(System.DefaultWorkingDirectory)\azure-pipelines\falsepositives.gdnsuppress
        sbom:
          enabled: true
      stages:
      - stage: Build
        variables:
        - template: /azure-pipelines/BuildStageVariables.yml@self
        jobs:
        - template: /azure-pipelines/build.yml@self
          parameters:
            Is1ESPT: true
            RealSign: true
            ShouldSkipOptimize: ${{ parameters.ShouldSkipOptimize }}
            EnableAPIScan: ${{ and(parameters.EnableAPIScan, ne(variables['Build.Reason'], 'pullRequest')) }}
            windowsPool: VSEngSS-MicroBuild2022-1ES
            linuxPool:
              name: AzurePipelines-EO
              demands:
              - ImageOverride -equals 1ESPT-Ubuntu22.04
              os: Linux
            macOSPool:
              name: Azure Pipelines
              vmImage: macOS-14
              os: macOS
            EnableMacOSBuild: ${{ parameters.EnableMacOSBuild }}
            RunTests: ${{ parameters.RunTests }}
      - template: /azure-pipelines/prepare-insertion-stages.yml@self
=======
  template: azure-pipelines/MicroBuild.1ES.Official.yml@MicroBuildTemplate
  parameters:
    sdl:
      sourceAnalysisPool: VSEngSS-MicroBuild2022-1ES
      codeSignValidation:
        enabled: true
        break: true
        additionalTargetsGlobPattern: -|Variables-*\*.ps1;-|APIScanInputs-*\**;-|test_symbols-*\**;-|MicroBuild\**
      policheck:
        enabled: true
        exclusionsFile: $(System.DefaultWorkingDirectory)\azure-pipelines\PoliCheckExclusions.xml
      suppression:
        suppressionFile: $(System.DefaultWorkingDirectory)\azure-pipelines\falsepositives.gdnsuppress
      sbom:
        enabled: true
    stages:
    - stage: Build
      variables:
      - template: /azure-pipelines/BuildStageVariables.yml@self
      jobs:
      - template: /azure-pipelines/build.yml@self
>>>>>>> 663b4c3b
        parameters:
          Is1ESPT: true
          RealSign: true
<<<<<<< HEAD
  ${{ else }}:
    template: azure-pipelines/MicroBuild.1ES.Unofficial.yml@MicroBuildTemplate
    parameters:
      sdl:
        sourceAnalysisPool: VSEngSS-MicroBuild2022-1ES
        suppression:
          suppressionFile: $(System.DefaultWorkingDirectory)\azure-pipelines\falsepositives.gdnsuppress
        credscan:
          enabled: false
      stages:
      - stage: Build
        variables:
        - template: /azure-pipelines/BuildStageVariables.yml@self
        jobs:
        - template: /azure-pipelines/build.yml@self
          parameters:
            Is1ESPT: true
            RealSign: false
            ShouldSkipOptimize: ${{ parameters.ShouldSkipOptimize }}
            EnableAPIScan: false
            windowsPool: VSEngSS-MicroBuild2022-1ES
            linuxPool:
              name: AzurePipelines-EO
              demands:
              - ImageOverride -equals 1ESPT-Ubuntu22.04
              os: Linux
            macOSPool:
              name: Azure Pipelines
              vmImage: macOS-14
              os: macOS
            EnableMacOSBuild: ${{ parameters.EnableMacOSBuild }}
            RunTests: ${{ parameters.RunTests }}
=======
          # ShouldSkipOptimize: ${{ parameters.ShouldSkipOptimize }}
          EnableAPIScan: ${{ parameters.EnableAPIScan }}
          windowsPool: VSEngSS-MicroBuild2022-1ES
          linuxPool:
            name: AzurePipelines-EO
            demands:
            - ImageOverride -equals 1ESPT-Ubuntu22.04
            os: Linux
          macOSPool:
            name: Azure Pipelines
            vmImage: macOS-14
            os: macOS
          EnableMacOSBuild: ${{ parameters.EnableMacOSBuild }}
          RunTests: ${{ parameters.RunTests }}
    - template: /azure-pipelines/prepare-insertion-stages.yml@self
      parameters:
        RealSign: true
>>>>>>> 663b4c3b
<|MERGE_RESOLUTION|>--- conflicted
+++ resolved
@@ -1,54 +1,20 @@
-<<<<<<< HEAD
-trigger:
-  batch: true
-  branches:
-    include:
-    - main
-    - 'v?.*'
-    - 'validate/*'
-  paths:
-    exclude:
-    - .github/
-    - doc/
-    - '*.md'
-    - .vscode/
-    - azure-pipelines/release.yml
+trigger: none # We only want to trigger manually or based on a schedule
+pr: none
 schedules:
 - cron: "0 3 * * *" # Daily @ 8 PM PST
   displayName: Daily vs-insertion
   branches:
     include:
     - main
-=======
-trigger: none # We only want to trigger manually or based on a schedule
-pr: none
-#schedules:
-#- cron: "0 3 * * *" # Daily @ 8 PM PST
-#  displayName: Daily vs-insertion
-#  branches:
-#    include:
-#    - microbuild
->>>>>>> 663b4c3b
 
 parameters:
 # As an entrypoint pipeline yml file, all parameters here show up in the Queue Run dialog.
 # If any paramaters should NOT be queue-time options, they should be removed from here
 # and references to them in this file replaced with hard-coded values.
-<<<<<<< HEAD
-- name: ForceOfficialBuild
-  displayName: Official build (sign, compliance, etc.)
-  type: boolean
-  default: false # this should remain false so PR builds using this pipeline are unofficial
 - name: ShouldSkipOptimize
   displayName: Skip OptProf optimization
   type: boolean
   default: false
-=======
-# - name: ShouldSkipOptimize # Uncomment this and references to it below when setting EnableOptProf to true in build.yml.
-#   displayName: Skip OptProf optimization
-#   type: boolean
-#   default: false
->>>>>>> 663b4c3b
 - name: EnableMacOSBuild
   displayName: Build on macOS
   type: boolean
@@ -73,48 +39,6 @@
 - template: GlobalVariables.yml
 
 extends:
-<<<<<<< HEAD
-  ${{ if or(parameters.ForceOfficialBuild, eq(variables['Build.Reason'],'Schedule')) }}:
-    template: azure-pipelines/MicroBuild.1ES.Official.yml@MicroBuildTemplate
-    parameters:
-      sdl:
-        sourceAnalysisPool: VSEngSS-MicroBuild2022-1ES
-        codeSignValidation:
-          enabled: true
-          break: true
-          additionalTargetsGlobPattern: -|Variables-*\*.ps1;-|APIScanInputs-*\**;-|test_symbols-*\**;-|MicroBuild\**
-        policheck:
-          enabled: true
-          exclusionsFile: $(System.DefaultWorkingDirectory)\azure-pipelines\PoliCheckExclusions.xml
-        suppression:
-          suppressionFile: $(System.DefaultWorkingDirectory)\azure-pipelines\falsepositives.gdnsuppress
-        sbom:
-          enabled: true
-      stages:
-      - stage: Build
-        variables:
-        - template: /azure-pipelines/BuildStageVariables.yml@self
-        jobs:
-        - template: /azure-pipelines/build.yml@self
-          parameters:
-            Is1ESPT: true
-            RealSign: true
-            ShouldSkipOptimize: ${{ parameters.ShouldSkipOptimize }}
-            EnableAPIScan: ${{ and(parameters.EnableAPIScan, ne(variables['Build.Reason'], 'pullRequest')) }}
-            windowsPool: VSEngSS-MicroBuild2022-1ES
-            linuxPool:
-              name: AzurePipelines-EO
-              demands:
-              - ImageOverride -equals 1ESPT-Ubuntu22.04
-              os: Linux
-            macOSPool:
-              name: Azure Pipelines
-              vmImage: macOS-14
-              os: macOS
-            EnableMacOSBuild: ${{ parameters.EnableMacOSBuild }}
-            RunTests: ${{ parameters.RunTests }}
-      - template: /azure-pipelines/prepare-insertion-stages.yml@self
-=======
   template: azure-pipelines/MicroBuild.1ES.Official.yml@MicroBuildTemplate
   parameters:
     sdl:
@@ -136,45 +60,10 @@
       - template: /azure-pipelines/BuildStageVariables.yml@self
       jobs:
       - template: /azure-pipelines/build.yml@self
->>>>>>> 663b4c3b
         parameters:
           Is1ESPT: true
           RealSign: true
-<<<<<<< HEAD
-  ${{ else }}:
-    template: azure-pipelines/MicroBuild.1ES.Unofficial.yml@MicroBuildTemplate
-    parameters:
-      sdl:
-        sourceAnalysisPool: VSEngSS-MicroBuild2022-1ES
-        suppression:
-          suppressionFile: $(System.DefaultWorkingDirectory)\azure-pipelines\falsepositives.gdnsuppress
-        credscan:
-          enabled: false
-      stages:
-      - stage: Build
-        variables:
-        - template: /azure-pipelines/BuildStageVariables.yml@self
-        jobs:
-        - template: /azure-pipelines/build.yml@self
-          parameters:
-            Is1ESPT: true
-            RealSign: false
-            ShouldSkipOptimize: ${{ parameters.ShouldSkipOptimize }}
-            EnableAPIScan: false
-            windowsPool: VSEngSS-MicroBuild2022-1ES
-            linuxPool:
-              name: AzurePipelines-EO
-              demands:
-              - ImageOverride -equals 1ESPT-Ubuntu22.04
-              os: Linux
-            macOSPool:
-              name: Azure Pipelines
-              vmImage: macOS-14
-              os: macOS
-            EnableMacOSBuild: ${{ parameters.EnableMacOSBuild }}
-            RunTests: ${{ parameters.RunTests }}
-=======
-          # ShouldSkipOptimize: ${{ parameters.ShouldSkipOptimize }}
+          ShouldSkipOptimize: ${{ parameters.ShouldSkipOptimize }}
           EnableAPIScan: ${{ parameters.EnableAPIScan }}
           windowsPool: VSEngSS-MicroBuild2022-1ES
           linuxPool:
@@ -190,5 +79,4 @@
           RunTests: ${{ parameters.RunTests }}
     - template: /azure-pipelines/prepare-insertion-stages.yml@self
       parameters:
-        RealSign: true
->>>>>>> 663b4c3b
+        RealSign: true