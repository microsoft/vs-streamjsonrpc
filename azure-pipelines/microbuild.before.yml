--- conflicted
+++ resolved
@@ -1,31 +1,4 @@
 parameters:
-<<<<<<< HEAD
-- name: ShouldSkipOptimize
-- name: OptProf
-  type: boolean
-  default: false
-
-steps:
-- task: notice@0
-  displayName: 🛠️ Generate NOTICE file
-  inputs:
-    outputfile: $(System.DefaultWorkingDirectory)/obj/NOTICE
-    outputformat: text
-  condition: and(succeeded(), ne(variables['Build.Reason'], 'PullRequest'))
-  retryCountOnTaskFailure: 3 # fails when the cloud service is overloaded
-
-- task: MicroBuildOptProfPlugin@6
-  inputs:
-    ProfilingInputsDropName: ProfilingInputs/$(System.TeamProject)/$(Build.Repository.Name)/$(Build.SourceBranchName)/$(Build.BuildNumber)
-    OptimizationInputsLookupMethod: DropPrefix
-    DropNamePrefix: OptimizationInputs/$(System.TeamProject)/$(Build.Repository.Name)
-    ShouldSkipOptimize: ${{ parameters.ShouldSkipOptimize }}
-    AccessToken: $(System.AccessToken)
-  displayName: 🔧 Install OptProf Plugin
-
-# We have to install these plugins ourselves for Optprof runs because those pipelines haven't migrated to 1ES PT yet.
-- ${{ if parameters.OptProf }}:
-=======
 - name: EnableLocalization
   type: boolean
   default: false
@@ -67,22 +40,14 @@
       AccessToken: $(System.AccessToken)
     displayName: 🔧 Install OptProf Plugin
 
->>>>>>> c7d1dd3f
   - task: MicroBuildSigningPlugin@4
     inputs:
       signType: Real
       zipSources: false
     displayName: 🔧 Install MicroBuild Signing Plugin
 
-<<<<<<< HEAD
-  - task: MicroBuildLocalizationPlugin@3
-    inputs:
-      languages: $(LocLanguages)
-    displayName: 🔧 Install MicroBuild Localization Plugin
-=======
   - ${{ if parameters.EnableLocalization }}:
     - task: MicroBuildLocalizationPlugin@4
       inputs:
         languages: $(LocLanguages)
-      displayName: 🔧 Install MicroBuild Localization Plugin
->>>>>>> c7d1dd3f
+      displayName: 🔧 Install MicroBuild Localization Plugin