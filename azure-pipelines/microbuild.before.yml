parameters:
- name: ShouldSkipOptimize

steps:
- task: ComponentGovernanceComponentDetection@0
  displayName: 🔍 Component Detection

- task: notice@0
  displayName: 🛠️ Generate NOTICE file
  inputs:
    outputfile: $(System.DefaultWorkingDirectory)/obj/NOTICE
    outputformat: text

- task: MicroBuildOptProfPlugin@6
  inputs:
    ProfilingInputsDropName: ProfilingInputs/$(System.TeamProject)/$(Build.Repository.Name)/$(Build.SourceBranchName)/$(Build.BuildNumber)
    OptimizationInputsLookupMethod: DropPrefix
    DropNamePrefix: OptimizationInputs/$(System.TeamProject)/$(Build.Repository.Name)
    ShouldSkipOptimize: ${{ parameters.ShouldSkipOptimize }}
    AccessToken: $(System.AccessToken)
  displayName: Install OptProf Plugin

- task: MicroBuildSigningPlugin@3
  inputs:
    signType: $(SignType)
<<<<<<< HEAD
  displayName: Install MicroBuild Signing Plugin

- task: MicroBuildLocalizationPlugin@3
  inputs:
    languages: $(LocLanguages)
  displayName: Install MicroBuild Localization Plugin
=======
    zipSources: false
  displayName: 🔧 Install MicroBuild Signing Plugin

- task: MicroBuildSbomPlugin@1
  displayName: 🔧 Install MicroBuild Sbom Plugin
>>>>>>> 44062e8b
<|MERGE_RESOLUTION|>--- conflicted
+++ resolved
@@ -18,22 +18,18 @@
     DropNamePrefix: OptimizationInputs/$(System.TeamProject)/$(Build.Repository.Name)
     ShouldSkipOptimize: ${{ parameters.ShouldSkipOptimize }}
     AccessToken: $(System.AccessToken)
-  displayName: Install OptProf Plugin
+  displayName: 🔧 Install OptProf Plugin
 
 - task: MicroBuildSigningPlugin@3
   inputs:
     signType: $(SignType)
-<<<<<<< HEAD
-  displayName: Install MicroBuild Signing Plugin
-
-- task: MicroBuildLocalizationPlugin@3
-  inputs:
-    languages: $(LocLanguages)
-  displayName: Install MicroBuild Localization Plugin
-=======
     zipSources: false
   displayName: 🔧 Install MicroBuild Signing Plugin
 
 - task: MicroBuildSbomPlugin@1
   displayName: 🔧 Install MicroBuild Sbom Plugin
->>>>>>> 44062e8b
+
+- task: MicroBuildLocalizationPlugin@3
+  inputs:
+    languages: $(LocLanguages)
+  displayName: 🔧 Install MicroBuild Localization Plugin