parameters:
- name: ShouldSkipOptimize

steps:
- task: ComponentGovernanceComponentDetection@0
  displayName: 🔍 Component Detection

- task: notice@0
  displayName: 🛠️ Generate NOTICE file
  inputs:
    outputfile: $(System.DefaultWorkingDirectory)/obj/NOTICE
    outputformat: text
  condition: and(succeeded(), ne(variables['Build.Reason'], 'PullRequest'))

<<<<<<< HEAD
- task: MicroBuildOptProfPlugin@6
  inputs:
    ProfilingInputsDropName: ProfilingInputs/$(System.TeamProject)/$(Build.Repository.Name)/$(Build.SourceBranchName)/$(Build.BuildNumber)
    OptimizationInputsLookupMethod: DropPrefix
    DropNamePrefix: OptimizationInputs/$(System.TeamProject)/$(Build.Repository.Name)
    ShouldSkipOptimize: ${{ parameters.ShouldSkipOptimize }}
    AccessToken: $(System.AccessToken)
  displayName: 🔧 Install OptProf Plugin

- task: MicroBuildSigningPlugin@3
=======
- task: MicroBuildSigningPlugin@4
>>>>>>> 52178047
  inputs:
    signType: $(SignType)
    zipSources: false
  displayName: 🔧 Install MicroBuild Signing Plugin
  condition: and(succeeded(), or(eq(variables['Agent.OS'], 'Windows_NT'), eq(variables['SignType'], 'real')))

- task: MicroBuildSbomPlugin@1
  displayName: 🔧 Install MicroBuild Sbom Plugin
  condition: and(succeeded(), eq(variables['Agent.OS'], 'Windows_NT'))

- task: MicroBuildLocalizationPlugin@3
  inputs:
    languages: $(LocLanguages)
  displayName: 🔧 Install MicroBuild Localization Plugin
  condition: and(succeeded(), eq(variables['Agent.OS'], 'Windows_NT'))

- task: MicroBuildLocalizationPlugin@3
  inputs:
    languages: $(LocLanguages)
  displayName: 🔧 Install MicroBuild Localization Plugin<|MERGE_RESOLUTION|>--- conflicted
+++ resolved
@@ -12,7 +12,6 @@
     outputformat: text
   condition: and(succeeded(), ne(variables['Build.Reason'], 'PullRequest'))
 
-<<<<<<< HEAD
 - task: MicroBuildOptProfPlugin@6
   inputs:
     ProfilingInputsDropName: ProfilingInputs/$(System.TeamProject)/$(Build.Repository.Name)/$(Build.SourceBranchName)/$(Build.BuildNumber)
@@ -22,10 +21,7 @@
     AccessToken: $(System.AccessToken)
   displayName: 🔧 Install OptProf Plugin
 
-- task: MicroBuildSigningPlugin@3
-=======
 - task: MicroBuildSigningPlugin@4
->>>>>>> 52178047
   inputs:
     signType: $(SignType)
     zipSources: false
