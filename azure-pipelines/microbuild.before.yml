parameters:
- name: ShouldSkipOptimize

steps:
- task: ComponentGovernanceComponentDetection@0
  displayName: 🔍 Component Detection

- task: notice@0
  displayName: 🛠️ Generate NOTICE file
  inputs:
    outputfile: $(System.DefaultWorkingDirectory)/obj/NOTICE
    outputformat: text
  condition: and(succeeded(), ne(variables['Build.Reason'], 'PullRequest'))
<<<<<<< HEAD
  retryCountOnTaskFailure: 3 # fails when the cloud service is overloaded

- task: MicroBuildOptProfPlugin@6
  inputs:
    ProfilingInputsDropName: ProfilingInputs/$(System.TeamProject)/$(Build.Repository.Name)/$(Build.SourceBranchName)/$(Build.BuildNumber)
    OptimizationInputsLookupMethod: DropPrefix
    DropNamePrefix: OptimizationInputs/$(System.TeamProject)/$(Build.Repository.Name)
    ShouldSkipOptimize: ${{ parameters.ShouldSkipOptimize }}
    AccessToken: $(System.AccessToken)
  displayName: 🔧 Install OptProf Plugin

- task: MicroBuildSigningPlugin@4
  inputs:
    signType: $(SignType)
    zipSources: false
  displayName: 🔧 Install MicroBuild Signing Plugin
  condition: and(succeeded(), or(eq(variables['Agent.OS'], 'Windows_NT'), eq(variables['SignType'], 'real')))

- task: MicroBuildSbomPlugin@1
  displayName: 🔧 Install MicroBuild Sbom Plugin
  condition: and(succeeded(), eq(variables['Agent.OS'], 'Windows_NT'))

- task: MicroBuildLocalizationPlugin@3
  inputs:
    languages: $(LocLanguages)
  displayName: 🔧 Install MicroBuild Localization Plugin
  condition: and(succeeded(), eq(variables['Agent.OS'], 'Windows_NT'))

- task: MicroBuildLocalizationPlugin@3
  inputs:
    languages: $(LocLanguages)
  displayName: 🔧 Install MicroBuild Localization Plugin
=======
  retryCountOnTaskFailure: 3 # fails when the cloud service is overloaded
>>>>>>> 1ce395c7
<|MERGE_RESOLUTION|>--- conflicted
+++ resolved
@@ -11,7 +11,6 @@
     outputfile: $(System.DefaultWorkingDirectory)/obj/NOTICE
     outputformat: text
   condition: and(succeeded(), ne(variables['Build.Reason'], 'PullRequest'))
-<<<<<<< HEAD
   retryCountOnTaskFailure: 3 # fails when the cloud service is overloaded
 
 - task: MicroBuildOptProfPlugin@6
@@ -21,29 +20,4 @@
     DropNamePrefix: OptimizationInputs/$(System.TeamProject)/$(Build.Repository.Name)
     ShouldSkipOptimize: ${{ parameters.ShouldSkipOptimize }}
     AccessToken: $(System.AccessToken)
-  displayName: 🔧 Install OptProf Plugin
-
-- task: MicroBuildSigningPlugin@4
-  inputs:
-    signType: $(SignType)
-    zipSources: false
-  displayName: 🔧 Install MicroBuild Signing Plugin
-  condition: and(succeeded(), or(eq(variables['Agent.OS'], 'Windows_NT'), eq(variables['SignType'], 'real')))
-
-- task: MicroBuildSbomPlugin@1
-  displayName: 🔧 Install MicroBuild Sbom Plugin
-  condition: and(succeeded(), eq(variables['Agent.OS'], 'Windows_NT'))
-
-- task: MicroBuildLocalizationPlugin@3
-  inputs:
-    languages: $(LocLanguages)
-  displayName: 🔧 Install MicroBuild Localization Plugin
-  condition: and(succeeded(), eq(variables['Agent.OS'], 'Windows_NT'))
-
-- task: MicroBuildLocalizationPlugin@3
-  inputs:
-    languages: $(LocLanguages)
-  displayName: 🔧 Install MicroBuild Localization Plugin
-=======
-  retryCountOnTaskFailure: 3 # fails when the cloud service is overloaded
->>>>>>> 1ce395c7
+  displayName: 🔧 Install OptProf Plugin