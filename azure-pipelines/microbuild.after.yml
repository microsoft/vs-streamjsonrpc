parameters:
- name: EnableCompliance
  type: boolean
<<<<<<< HEAD
- name: EnableAPIScan
  type: boolean
- name: OptProf
=======
  default: false
- name: EnableAPIScan
  type: boolean
  default: false
- name: EnableOptProf
  type: boolean
  default: false
- name: IsOptProf
>>>>>>> c7d1dd3f
  type: boolean
  default: false

steps:
- task: MicroBuildCodesignVerify@3
  displayName: 🔍 Verify Signed Files
  inputs:
    TargetFolders: |
      $(Build.SourcesDirectory)/bin/Packages/$(BuildConfiguration)/NuGet
  condition: and(succeeded(), eq(variables['Agent.OS'], 'Windows_NT'))

<<<<<<< HEAD
- task: ms-vscs-artifact.build-tasks.artifactDropTask-1.artifactDropTask@0
  inputs:
    dropServiceURI: https://devdiv.artifacts.visualstudio.com
    buildNumber: $(ProfilingInputsDropName)
    sourcePath: $(Build.ArtifactStagingDirectory)\OptProf\ProfilingInputs
    toLowerCase: false
    usePat: true
  displayName: 📢 Publish to Artifact Services - ProfilingInputs
  condition: and(succeeded(), ne(variables['Build.Reason'], 'PullRequest'))
  continueOnError: true

- ${{ if parameters.OptProf }}:
  - task: PublishBuildArtifacts@1
    inputs:
      PathtoPublish: $(Build.ArtifactStagingDirectory)/InsertionOutputs
      ArtifactName: InsertionOutputs
      ArtifactType: Container
    displayName: 📢 Publish InsertionOutputs as Azure DevOps artifacts

- ${{ if eq(parameters.EnableCompliance, 'true') }}:
=======
- ${{ if parameters.EnableOptProf }}:
  - task: ms-vscs-artifact.build-tasks.artifactDropTask-1.artifactDropTask@0
    inputs:
      dropServiceURI: https://devdiv.artifacts.visualstudio.com
      buildNumber: $(ProfilingInputsDropName)
      sourcePath: $(Build.ArtifactStagingDirectory)\OptProf\ProfilingInputs
      toLowerCase: false
      usePat: true
    displayName: 📢 Publish to Artifact Services - ProfilingInputs
    condition: and(succeeded(), ne(variables['Build.Reason'], 'PullRequest'))
    continueOnError: true

  - ${{ if parameters.IsOptProf }}:
    - task: PublishBuildArtifacts@1
      inputs:
        PathtoPublish: $(Build.ArtifactStagingDirectory)/InsertionOutputs
        ArtifactName: InsertionOutputs
        ArtifactType: Container
      displayName: 📢 Publish InsertionOutputs as Azure DevOps artifacts

- ${{ if parameters.EnableCompliance }}:
>>>>>>> c7d1dd3f
  - template: secure-development-tools.yml
    parameters:
      EnableAPIScan: ${{ parameters.EnableAPIScan }}<|MERGE_RESOLUTION|>--- conflicted
+++ resolved
@@ -1,11 +1,6 @@
 parameters:
 - name: EnableCompliance
   type: boolean
-<<<<<<< HEAD
-- name: EnableAPIScan
-  type: boolean
-- name: OptProf
-=======
   default: false
 - name: EnableAPIScan
   type: boolean
@@ -14,7 +9,6 @@
   type: boolean
   default: false
 - name: IsOptProf
->>>>>>> c7d1dd3f
   type: boolean
   default: false
 
@@ -26,28 +20,6 @@
       $(Build.SourcesDirectory)/bin/Packages/$(BuildConfiguration)/NuGet
   condition: and(succeeded(), eq(variables['Agent.OS'], 'Windows_NT'))
 
-<<<<<<< HEAD
-- task: ms-vscs-artifact.build-tasks.artifactDropTask-1.artifactDropTask@0
-  inputs:
-    dropServiceURI: https://devdiv.artifacts.visualstudio.com
-    buildNumber: $(ProfilingInputsDropName)
-    sourcePath: $(Build.ArtifactStagingDirectory)\OptProf\ProfilingInputs
-    toLowerCase: false
-    usePat: true
-  displayName: 📢 Publish to Artifact Services - ProfilingInputs
-  condition: and(succeeded(), ne(variables['Build.Reason'], 'PullRequest'))
-  continueOnError: true
-
-- ${{ if parameters.OptProf }}:
-  - task: PublishBuildArtifacts@1
-    inputs:
-      PathtoPublish: $(Build.ArtifactStagingDirectory)/InsertionOutputs
-      ArtifactName: InsertionOutputs
-      ArtifactType: Container
-    displayName: 📢 Publish InsertionOutputs as Azure DevOps artifacts
-
-- ${{ if eq(parameters.EnableCompliance, 'true') }}:
-=======
 - ${{ if parameters.EnableOptProf }}:
   - task: ms-vscs-artifact.build-tasks.artifactDropTask-1.artifactDropTask@0
     inputs:
@@ -69,7 +41,6 @@
       displayName: 📢 Publish InsertionOutputs as Azure DevOps artifacts
 
 - ${{ if parameters.EnableCompliance }}:
->>>>>>> c7d1dd3f
   - template: secure-development-tools.yml
     parameters:
       EnableAPIScan: ${{ parameters.EnableAPIScan }}