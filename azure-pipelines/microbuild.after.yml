parameters:
  OptProf: false

steps:
- task: ms-vseng.MicroBuildShipTasks.7c429315-71ba-4cb3-94bb-f829c95f7915.MicroBuildCodesignVerify@2
  displayName: Verify Signed Files
  inputs:
    TargetFolders: |
      $(Build.SourcesDirectory)/bin/Packages/$(BuildConfiguration)/NuGet

- task: MicroBuildCleanup@1
  condition: succeededOrFailed()
  displayName: MicroBuild Cleanup

- task: ms.vss-governance-buildtask.governance-build-task-component-detection.ComponentGovernanceComponentDetection@0
  displayName: Component Detection
  condition: and(succeeded(), ne(variables['Build.Reason'], 'PullRequest'))

- task: ms-vscs-artifact.build-tasks.artifactDropTask-1.artifactDropTask@0
  inputs:
    dropServiceURI: https://devdiv.artifacts.visualstudio.com
    buildNumber: $(ProfilingInputsDropName)
    sourcePath: $(Build.ArtifactStagingDirectory)\OptProf\ProfilingInputs
    toLowerCase: false
    usePat: true
  displayName: Publish to Artifact Services - ProfilingInputs
  condition: and(succeeded(), ne(variables['Build.Reason'], 'PullRequest'))
  continueOnError: true

- task: PublishBuildArtifacts@1
  inputs:
    PathtoPublish: $(Build.ArtifactStagingDirectory)/InsertionOutputs
    ArtifactName: InsertionOutputs
    ArtifactType: Container
  displayName: Publish InsertionOutputs as Azure DevOps artifacts
  condition: and(succeeded(), ne(variables['Build.Reason'], 'PullRequest'))

- task: Ref12.ref12-analyze-task.ref12-analyze-task.Ref12Analyze@0
  displayName: Ref12 (Codex) Analyze
  inputs:
    codexoutputroot: $(Build.ArtifactStagingDirectory)\Codex
    workflowArguments: |
      /sourcesDirectory:$(Build.SourcesDirectory)
      /codexRepoUrl:$(Build.Repository.Uri)
      /repoName:$(Build.Repository.Name)
      /additionalCodexArguments:-bld
      /additionalCodexArguments:$(Build.ArtifactStagingDirectory)/build_logs
  condition: and(succeeded(), eq(variables['Build.SourceBranch'], 'refs/heads/main'), ne(variables['Build.Reason'], 'PullRequest'))
  continueOnError: true

<<<<<<< HEAD
- ${{ if ne(variables['OptProf'], 'true') }}:
=======
- ${{ if ne(parameters.OptProf, 'true') }}:
>>>>>>> e28b07fa
  - template: secure-development-tools.yml<|MERGE_RESOLUTION|>--- conflicted
+++ resolved
@@ -48,9 +48,5 @@
   condition: and(succeeded(), eq(variables['Build.SourceBranch'], 'refs/heads/main'), ne(variables['Build.Reason'], 'PullRequest'))
   continueOnError: true
 
-<<<<<<< HEAD
-- ${{ if ne(variables['OptProf'], 'true') }}:
-=======
 - ${{ if ne(parameters.OptProf, 'true') }}:
->>>>>>> e28b07fa
   - template: secure-development-tools.yml