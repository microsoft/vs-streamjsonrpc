parameters:
- name: EnableCompliance
  type: boolean
- name: EnableAPIScan
  type: boolean
- name: OptProf
  type: boolean
  default: false

steps:
- task: MicroBuildCodesignVerify@3
  displayName: 🔍 Verify Signed Files
  inputs:
    TargetFolders: |
      $(Build.SourcesDirectory)/bin/Packages/$(BuildConfiguration)/NuGet
  condition: and(succeeded(), eq(variables['Agent.OS'], 'Windows_NT'))

<<<<<<< HEAD
- task: MicroBuildCleanup@1
  condition: succeededOrFailed()
  displayName: ⚙️ MicroBuild Cleanup

- task: ms-vscs-artifact.build-tasks.artifactDropTask-1.artifactDropTask@0
  inputs:
    dropServiceURI: https://devdiv.artifacts.visualstudio.com
    buildNumber: $(ProfilingInputsDropName)
    sourcePath: $(Build.ArtifactStagingDirectory)\OptProf\ProfilingInputs
    toLowerCase: false
    usePat: true
  displayName: 📢 Publish to Artifact Services - ProfilingInputs
  condition: and(succeeded(), ne(variables['Build.Reason'], 'PullRequest'))
  continueOnError: true

- task: PublishBuildArtifacts@1
  inputs:
    PathtoPublish: $(Build.ArtifactStagingDirectory)/InsertionOutputs
    ArtifactName: InsertionOutputs
    ArtifactType: Container
  displayName: 📢 Publish InsertionOutputs as Azure DevOps artifacts
  condition: and(succeeded(), ne(variables['Build.Reason'], 'PullRequest'))

=======
>>>>>>> bb38a729
- task: Ref12Analyze@0
  displayName: 📑 Ref12 (Codex) Analyze
  inputs:
    codexoutputroot: $(Build.ArtifactStagingDirectory)\Codex
    workflowArguments: |
      /sourcesDirectory:$(Build.SourcesDirectory)
      /codexRepoUrl:$(Build.Repository.Uri)
      /repoName:$(Build.Repository.Name)
      /additionalCodexArguments:-bld
      /additionalCodexArguments:$(Build.ArtifactStagingDirectory)/build_logs
  condition: and(succeeded(), eq(variables['Build.SourceBranch'], 'refs/heads/main'), ne(variables['Build.Reason'], 'PullRequest'), eq(variables['Agent.OS'], 'Windows_NT'))
  continueOnError: true

- ${{ if eq(parameters.EnableCompliance, 'true') }}:
  - template: secure-development-tools.yml
    parameters:
      EnableAPIScan: ${{ parameters.EnableAPIScan }}<|MERGE_RESOLUTION|>--- conflicted
+++ resolved
@@ -14,11 +14,6 @@
     TargetFolders: |
       $(Build.SourcesDirectory)/bin/Packages/$(BuildConfiguration)/NuGet
   condition: and(succeeded(), eq(variables['Agent.OS'], 'Windows_NT'))
-
-<<<<<<< HEAD
-- task: MicroBuildCleanup@1
-  condition: succeededOrFailed()
-  displayName: ⚙️ MicroBuild Cleanup
 
 - task: ms-vscs-artifact.build-tasks.artifactDropTask-1.artifactDropTask@0
   inputs:
@@ -39,8 +34,6 @@
   displayName: 📢 Publish InsertionOutputs as Azure DevOps artifacts
   condition: and(succeeded(), ne(variables['Build.Reason'], 'PullRequest'))
 
-=======
->>>>>>> bb38a729
 - task: Ref12Analyze@0
   displayName: 📑 Ref12 (Codex) Analyze
   inputs:
