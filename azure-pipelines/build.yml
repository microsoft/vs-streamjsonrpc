--- conflicted
+++ resolved
@@ -142,14 +142,11 @@
           - powershell: Write-Host "##vso[task.setvariable variable=PROFILINGINPUTSDROPNAME]$(tools/variables/ProfilingInputsDropName.ps1)"
             displayName: ⚙ Set ProfilingInputsDropName for optprof
       sdl:
-<<<<<<< HEAD
+        binskim:
+          analyzeTargetGlob: $(Build.ArtifactStagingDirectory)\symbols-Windows\**
         credscan:
           suppressionsFile: $(Build.SourcesDirectory)/azure-pipelines/CredScanSuppressions.json
           debugMode: true # required for whole directory suppressions
-=======
-        binskim:
-          analyzeTargetGlob: $(Build.ArtifactStagingDirectory)\symbols-Windows\**
->>>>>>> dd63cb05
 
       outputParentDirectory: $(Build.ArtifactStagingDirectory)
       outputs:
@@ -257,10 +254,6 @@
           displayName: 💅 Verify formatted code
           env:
             dotnetformat: true # part of a workaround for https://github.com/dotnet/sdk/issues/44951
-<<<<<<< HEAD
-=======
-      - template: expand-template.yml
->>>>>>> dd63cb05
 
   - ${{ if parameters.EnableMacOSBuild }}:
     - job: macOS
