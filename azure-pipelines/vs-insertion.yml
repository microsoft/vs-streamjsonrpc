trigger: none # We only want to trigger manually or based on resources
pr: none

resources:
  repositories:
  - repository: MicroBuildTemplate
    type: git
    name: 1ESPipelineTemplates/MicroBuildTemplate
    ref: refs/tags/release
  pipelines:
  - pipeline: CI
    source: vs-StreamJsonRpc
    tags:
    - Real signed
    trigger:
      tags:
      - Real signed

variables:
- template: GlobalVariables.yml

extends:
  template: azure-pipelines/MicroBuild.1ES.Official.yml@MicroBuildTemplate
  parameters:
    settings:
      networkIsolationPolicy: Permissive,CFSClean
    sdl:
      sourceAnalysisPool: VSEng-MicroBuildVSStable
    sbom:
      enabled: false

    stages:
    - stage: insertion
      jobs:
      - job: insertion
        displayName: VS insertion
        pool: VSEng-MicroBuildVSStable
        templateContext:
          outputParentDirectory: $(Pipeline.Workspace)/CI
        steps:
        - checkout: none
        - powershell: Write-Host "##vso[build.updatebuildnumber]$(resources.pipeline.CI.runName)"
          displayName: ⚙️ Set pipeline name
        - template: azure-pipelines/release-deployment-prep.yml@self
        - download: CI
          artifact: VSInsertion-Windows
          displayName: 🔻 Download VSInsertion-Windows artifact
        - ${{ if eq(variables['ContainsVsix'], 'true') }}:
          - task: 1ES.MicroBuildVstsDrop@1
            displayName: 🔺 Upload VSTS Drop
            inputs:
              dropFolder: $(Pipeline.Workspace)/CI/VSInsertion-windows/Vsix
              dropName: $(VstsDropNames)
              accessToken: $(System.AccessToken)
        - task: 1ES.PublishNuget@1
          displayName: 📦 Push VS-repo packages to VS feed
          inputs:
            packagesToPush: '$(Pipeline.Workspace)/CI/VSInsertion-Windows/*.nupkg'
            packageParentPath: $(Pipeline.Workspace)/CI/VSInsertion-Windows
            allowPackageConflicts: true
            publishVstsFeed: VS
        - task: MicroBuildInsertVsPayload@5
          displayName: 🏭 Insert VS Payload
          inputs:
            TeamName: $(TeamName)
            TeamEmail: $(TeamEmail)
            InsertionPayloadName: $(Build.Repository.Name) $(Build.BuildNumber)
            InsertionBuildPolicies: Request Perf DDRITs
<<<<<<< HEAD
            InsertionReviewers: $(Build.RequestedFor),Andrew Arnott
=======
            InsertionReviewers: $(Build.RequestedFor) # Append `,Your team name` (without quotes)
            CustomScriptExecutionCommand: $(Pipeline.Workspace)\CI\VSInsertion-Windows\vs-insertion-script.ps1
>>>>>>> b09c6e55
            AutoCompletePR: true
            AutoCompleteMergeStrategy: Squash
            ShallowClone: true
            ${{ if eq(variables['system.collectionId'], '011b8bdf-6d56-4f87-be0d-0092136884d9') }}:
              ConnectedVSDropServiceName: 'VSEng-VSDrop-MI'
          env:
            SYSTEM_ACCESSTOKEN: $(System.AccessToken)

        - powershell: |
            $contentType = 'application/json';
            $headers = @{ Authorization = 'Bearer $(System.AccessToken)' };
            $rawRequest = @{ daysValid = 365 * 2; definitionId = $(resources.pipeline.CI.pipelineID); ownerId = 'User:$(Build.RequestedForId)'; protectPipeline = $false; runId = $(resources.pipeline.CI.runId) };
            $request = ConvertTo-Json @($rawRequest);
            Write-Host $request
            $uri = "$(System.CollectionUri)$(System.TeamProject)/_apis/build/retention/leases?api-version=6.0-preview.1";
            Invoke-RestMethod -uri $uri -method POST -Headers $headers -ContentType $contentType -Body $request;
          displayName: 🗻 Retain inserted builds<|MERGE_RESOLUTION|>--- conflicted
+++ resolved
@@ -66,12 +66,8 @@
             TeamEmail: $(TeamEmail)
             InsertionPayloadName: $(Build.Repository.Name) $(Build.BuildNumber)
             InsertionBuildPolicies: Request Perf DDRITs
-<<<<<<< HEAD
             InsertionReviewers: $(Build.RequestedFor),Andrew Arnott
-=======
-            InsertionReviewers: $(Build.RequestedFor) # Append `,Your team name` (without quotes)
             CustomScriptExecutionCommand: $(Pipeline.Workspace)\CI\VSInsertion-Windows\vs-insertion-script.ps1
->>>>>>> b09c6e55
             AutoCompletePR: true
             AutoCompleteMergeStrategy: Squash
             ShallowClone: true
