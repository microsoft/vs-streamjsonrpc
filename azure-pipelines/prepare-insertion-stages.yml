parameters:
- name: ArchiveSymbols
  type: boolean
  default: true
- name: RealSign
  displayName: Real sign?
  type: boolean

stages:
- stage: release
  displayName: Publish
  condition: and(succeeded(), eq('${{ parameters.RealSign }}', 'true'))
  jobs:
  - ${{ if parameters.ArchiveSymbols }}:
    - job: symbol_archive
      displayName: Archive symbols
      pool: VSEngSS-MicroBuild2022-1ES
      steps:
      - checkout: none
      - download: current
        artifact: Variables-Windows
        displayName: 🔻 Download Variables-Windows artifact
      - powershell: $(Pipeline.Workspace)/Variables-Windows/_pipelines.ps1
        displayName: ⚙️ Set pipeline variables based on artifacts
      - download: current
        artifact: symbols-legacy
        displayName: 🔻 Download symbols-legacy artifact
      - task: MicroBuildArchiveSymbols@4
        displayName: 🔣 Archive symbols to Symweb
        inputs:
          SymbolsFeatureName: $(SymbolsFeatureName)
          SymbolsProject: VS
          SymbolsAgentPath: $(Pipeline.Workspace)/symbols-legacy
          azureSubscription: Symbols Upload (DevDiv)

<<<<<<< HEAD
  - job: push
    displayName: azure-public/vssdk feed
    ${{ if parameters.ArchiveSymbols }}:
      dependsOn: symbol_archive
    pool:
      name: AzurePipelines-EO
      demands:
      - ImageOverride -equals AzurePipelinesUbuntu20.04compliantGPT
      os: Linux
    steps:
    - checkout: none
    - download: current
      artifact: Variables-Windows
      displayName: 🔻 Download Variables-Windows artifact
    - powershell: $(Pipeline.Workspace)/Variables-Windows/_pipelines.ps1
      displayName: ⚙️ Set pipeline variables based on artifacts
    - download: current
      artifact: deployables-Windows
      displayName: 🔻 Download deployables-Windows artifact
    - task: UseDotNet@2
      displayName: ⚙️ Install .NET SDK
      inputs:
        packageType: sdk
        version: 6.x
    - task: NuGetAuthenticate@1
      displayName: 🔏 Authenticate NuGet feeds
      inputs:
        nuGetServiceConnections: azure-public/vssdk
        forceReinstallCredentialProvider: true
    - script: dotnet nuget push $(Pipeline.Workspace)/deployables-Windows/NuGet/*.nupkg -s https://pkgs.dev.azure.com/azure-public/vside/_packaging/vssdk/nuget/v3/index.json --api-key azdo --skip-duplicate
      displayName: 📦 Push nuget packages
=======
  # - job: push
  #   displayName: azure-public/vs-impl feed
  #   ${{ if parameters.ArchiveSymbols }}:
  #     dependsOn: symbol_archive
  #   pool:
  #     name: AzurePipelines-EO
  #     demands:
  #     - ImageOverride -equals AzurePipelinesUbuntu20.04compliantGPT
  #     os: Linux
  #   templateContext:
  #     outputParentDirectory: $(Pipeline.Workspace)
  #     outputs:
  #     - output: nuget
  #       displayName: 📦 Push nuget packages
  #       packagesToPush: '(Pipeline.Workspace)/deployables-Windows/NuGet/*.nupkg'
  #       packageParentPath: (Pipeline.Workspace)/deployables-Windows/NuGet
  #       allowPackageConflicts: true
  #       nuGetFeedType: external
  #       publishFeedCredentials: azure-public/vs-impl
  #   steps:
  #   - checkout: none
  #   - download: current
  #     artifact: Variables-Windows
  #     displayName: 🔻 Download Variables-Windows artifact
  #   - powershell: $(Pipeline.Workspace)/Variables-Windows/_pipelines.ps1
  #     displayName: ⚙️ Set pipeline variables based on artifacts
  #   - download: current
  #     artifact: deployables-Windows
  #     displayName: 🔻 Download deployables-Windows artifact
>>>>>>> 1ce395c7
<|MERGE_RESOLUTION|>--- conflicted
+++ resolved
@@ -33,7 +33,6 @@
           SymbolsAgentPath: $(Pipeline.Workspace)/symbols-legacy
           azureSubscription: Symbols Upload (DevDiv)
 
-<<<<<<< HEAD
   - job: push
     displayName: azure-public/vssdk feed
     ${{ if parameters.ArchiveSymbols }}:
@@ -43,6 +42,16 @@
       demands:
       - ImageOverride -equals AzurePipelinesUbuntu20.04compliantGPT
       os: Linux
+    templateContext:
+      outputParentDirectory: $(Pipeline.Workspace)
+      outputs:
+      - output: nuget
+        displayName: 📦 Push nuget packages
+        packagesToPush: '(Pipeline.Workspace)/deployables-Windows/NuGet/*.nupkg'
+        packageParentPath: (Pipeline.Workspace)/deployables-Windows/NuGet
+        allowPackageConflicts: true
+        nuGetFeedType: external
+        publishFeedCredentials: azure-public/vssdk
     steps:
     - checkout: none
     - download: current
@@ -52,47 +61,4 @@
       displayName: ⚙️ Set pipeline variables based on artifacts
     - download: current
       artifact: deployables-Windows
-      displayName: 🔻 Download deployables-Windows artifact
-    - task: UseDotNet@2
-      displayName: ⚙️ Install .NET SDK
-      inputs:
-        packageType: sdk
-        version: 6.x
-    - task: NuGetAuthenticate@1
-      displayName: 🔏 Authenticate NuGet feeds
-      inputs:
-        nuGetServiceConnections: azure-public/vssdk
-        forceReinstallCredentialProvider: true
-    - script: dotnet nuget push $(Pipeline.Workspace)/deployables-Windows/NuGet/*.nupkg -s https://pkgs.dev.azure.com/azure-public/vside/_packaging/vssdk/nuget/v3/index.json --api-key azdo --skip-duplicate
-      displayName: 📦 Push nuget packages
-=======
-  # - job: push
-  #   displayName: azure-public/vs-impl feed
-  #   ${{ if parameters.ArchiveSymbols }}:
-  #     dependsOn: symbol_archive
-  #   pool:
-  #     name: AzurePipelines-EO
-  #     demands:
-  #     - ImageOverride -equals AzurePipelinesUbuntu20.04compliantGPT
-  #     os: Linux
-  #   templateContext:
-  #     outputParentDirectory: $(Pipeline.Workspace)
-  #     outputs:
-  #     - output: nuget
-  #       displayName: 📦 Push nuget packages
-  #       packagesToPush: '(Pipeline.Workspace)/deployables-Windows/NuGet/*.nupkg'
-  #       packageParentPath: (Pipeline.Workspace)/deployables-Windows/NuGet
-  #       allowPackageConflicts: true
-  #       nuGetFeedType: external
-  #       publishFeedCredentials: azure-public/vs-impl
-  #   steps:
-  #   - checkout: none
-  #   - download: current
-  #     artifact: Variables-Windows
-  #     displayName: 🔻 Download Variables-Windows artifact
-  #   - powershell: $(Pipeline.Workspace)/Variables-Windows/_pipelines.ps1
-  #     displayName: ⚙️ Set pipeline variables based on artifacts
-  #   - download: current
-  #     artifact: deployables-Windows
-  #     displayName: 🔻 Download deployables-Windows artifact
->>>>>>> 1ce395c7
+      displayName: 🔻 Download deployables-Windows artifact