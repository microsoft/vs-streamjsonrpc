--- conflicted
+++ resolved
@@ -179,7 +179,9 @@
 dotnet_diagnostic.DOC200.severity = warning
 dotnet_diagnostic.DOC202.severity = warning
 
-<<<<<<< HEAD
+# CA1062: Validate arguments of public methods
+dotnet_diagnostic.CA1062.severity = warning
+
 dotnet_diagnostic.SA1600.severity = silent
 dotnet_diagnostic.SA1609.severity = none
 dotnet_diagnostic.SA1611.severity = none
@@ -200,10 +202,6 @@
 
 # CSIsNull002: Use `is object` for non-null checks
 dotnet_diagnostic.CSIsNull002.severity = warning
-=======
-# CA1062: Validate arguments of public methods
-dotnet_diagnostic.CA1062.severity = warning
->>>>>>> dfcf3754
 
 [*.sln]
 indent_style = tab