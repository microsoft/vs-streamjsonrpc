--- conflicted
+++ resolved
@@ -2,14 +2,7 @@
 using System.Runtime.Serialization;
 using Microsoft.VisualStudio.Threading;
 using Nerdbank;
-<<<<<<< HEAD
-using Nerdbank.MessagePack;
 using PolyType;
-using StreamJsonRpc;
-using Xunit;
-using Xunit.Abstractions;
-=======
->>>>>>> 81a08406
 
 public abstract partial class TargetObjectEventsTests : TestBase
 {
@@ -40,9 +33,7 @@
 
     [MessagePack.Union(key: 0, typeof(Fruit))]
     [GenerateShape]
-#pragma warning disable CS0618 // Type or member is obsolete
-    [KnownSubType(typeof(Fruit), 1)]
-#pragma warning restore CS0618 // Type or member is obsolete
+    [DerivedTypeShape(typeof(Fruit), Tag = 0)]
     public partial interface IFruit
     {
         string Name { get; }
@@ -371,6 +362,7 @@
     [GenerateShape]
     public partial class Fruit : IFruit
     {
+        [ConstructorShape]
         internal Fruit(string name)
         {
             this.Name = name;
@@ -378,6 +370,22 @@
 
         [DataMember]
         public string Name { get; }
+    }
+
+    [DataContract]
+    [GenerateShape]
+    protected internal partial class CustomEventArgs : EventArgs
+    {
+        [DataMember]
+        public int Seeds { get; set; }
+    }
+
+    [DataContract]
+    protected internal class MessageEventArgs<T> : EventArgs
+        where T : class
+    {
+        [DataMember]
+        public T? Message { get; set; }
     }
 
     protected class Client
@@ -498,19 +506,4 @@
         public event MyDelegate? MyEvent;
 #pragma warning restore CS0067
     }
-
-    [DataContract]
-    protected class CustomEventArgs : EventArgs
-    {
-        [DataMember]
-        public int Seeds { get; set; }
-    }
-
-    [DataContract]
-    protected class MessageEventArgs<T> : EventArgs
-        where T : class
-    {
-        [DataMember]
-        public T? Message { get; set; }
-    }
 }