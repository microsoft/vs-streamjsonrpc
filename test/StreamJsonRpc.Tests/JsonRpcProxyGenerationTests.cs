--- conflicted
+++ resolved
@@ -1,23 +1,17 @@
 ﻿// Copyright (c) Microsoft Corporation. All rights reserved.
 // Licensed under the MIT license. See LICENSE file in the project root for full license information.
 
-<<<<<<< HEAD
+#pragma warning disable CS0436 // Type conflicts with a type in the external assembly, but we want to test that we can handle this.
+
+using System.Diagnostics;
+using System.Reflection;
 #if NET
-using System.Reflection;
 using System.Runtime.Loader;
 #endif
 using Microsoft.VisualStudio.Threading;
 using Nerdbank;
+using StreamJsonRpc.Reflection;
 using StreamJsonRpc.Tests;
-=======
-#pragma warning disable CS0436 // Type conflicts with a type in the external assembly, but we want to test that we can handle this.
-
-using System.Diagnostics;
-using System.Reflection;
-using Microsoft.VisualStudio.Threading;
-using Nerdbank;
-using StreamJsonRpc.Reflection;
->>>>>>> 70d357a2
 using ExAssembly = StreamJsonRpc.Tests.ExternalAssembly;
 
 public abstract partial class JsonRpcProxyGenerationTests : TestBase
@@ -172,17 +166,14 @@
         Task AddAsync<T>(T a, T b);
     }
 
-<<<<<<< HEAD
-    public interface IReferenceAnUnreachableAssembly
+    [JsonRpcContract]
+    public partial interface IReferenceAnUnreachableAssembly
     {
         Task TakeAsync(UnreachableAssembly.SomeUnreachableClass obj);
     }
 
-    internal interface IServerInternal :
-=======
     [JsonRpcContract]
     internal partial interface IServerInternal :
->>>>>>> 70d357a2
         ExAssembly.ISomeInternalProxyInterface,
         IServerInternalWithInternalTypesFromOtherAssemblies,
         ExAssembly.IInternal.IPublicNestedInInternalInterface
@@ -899,7 +890,6 @@
         await clientRpc.DoSomethingValueAsync();
     }
 
-<<<<<<< HEAD
     /// <summary>
     /// Validates that similar proxies are generated in the same dynamic assembly.
     /// </summary>
@@ -907,8 +897,8 @@
     public void ReuseDynamicAssembliesTest()
     {
         JsonRpc clientRpc = new(Stream.Null);
-        IServer proxy1 = clientRpc.Attach<IServer>();
-        IServer2 proxy2 = clientRpc.Attach<IServer2>();
+        IServer proxy1 = clientRpc.Attach<IServer>(this.DefaultProxyOptions);
+        IServer2 proxy2 = clientRpc.Attach<IServer2>(this.DefaultProxyOptions);
         Assert.Same(proxy1.GetType().Assembly, proxy2.GetType().Assembly);
     }
 
@@ -926,17 +916,30 @@
         // Ensure we first generate a proxy in our own default ALC.
         // The goal being to emit a DynamicAssembly that we *might* reuse
         // for the later proxy for which the first DynamicAssembly is not appropriate.
-        clientRpc.Attach<IServer>();
+        clientRpc.Attach<IServer>(this.DefaultProxyOptions);
 
         // Now take very specific steps to invoke the rest of the test in the other AssemblyLoadContext.
         // This is important so that our IReferenceAnUnreachableAssembly type will be able to resolve its
         // own type references to UnreachableAssembly.dll, which our own default ALC cannot do.
         MethodInfo helperMethodInfo = typeof(JsonRpcProxyGenerationTests).GetMethod(nameof(DynamicAssembliesKeyedByAssemblyLoadContext_Helper), BindingFlags.NonPublic | BindingFlags.Static)!;
         MethodInfo helperWithinAlc = UnreachableAssemblyTools.LoadHelperInAlc(alc, helperMethodInfo);
-        helperWithinAlc.Invoke(null, null);
-    }
-
-    private static void DynamicAssembliesKeyedByAssemblyLoadContext_Helper()
+        helperWithinAlc.Invoke(null, [this.DefaultProxyOptions]);
+    }
+
+#endif
+
+    protected T AttachJsonRpc<T>(Stream stream)
+        where T : class
+    {
+        var rpc = new JsonRpc(stream);
+        T proxy = rpc.Attach<T>(this.DefaultProxyOptions);
+        rpc.StartListening();
+        return proxy;
+    }
+
+#if NET
+
+    private static void DynamicAssembliesKeyedByAssemblyLoadContext_Helper(JsonRpcProxyOptions options)
     {
         // Although this method executes within the special ALC,
         // StreamJsonRpc is loaded in the default ALC.
@@ -946,16 +949,10 @@
         // That's what makes this test effective: it'll fail if the DynamicAssembly is shared across ALCs,
         // thereby verifying that StreamJsonRpc has a dedicated set of DynamicAssemblies for each ALC.
         JsonRpc clientRpc = new(Stream.Null);
-        clientRpc.Attach<IReferenceAnUnreachableAssembly>();
-=======
-    protected T AttachJsonRpc<T>(Stream stream)
-        where T : class
-    {
-        var rpc = new JsonRpc(stream);
-        T proxy = rpc.Attach<T>(this.DefaultProxyOptions);
-        rpc.StartListening();
-        return proxy;
-    }
+        clientRpc.Attach<IReferenceAnUnreachableAssembly>(options);
+    }
+
+#endif
 
 #if NO_INTERCEPTORS
     public class Dynamic(ITestOutputHelper logger) : JsonRpcProxyGenerationTests(logger, JsonRpcProxyOptions.ProxyImplementation.AlwaysDynamic);
@@ -1028,7 +1025,6 @@
 
             Assert.Equal(0, failures);
         }
->>>>>>> 70d357a2
     }
 
 #endif
