﻿// Copyright (c) Microsoft Corporation. All rights reserved.
// Licensed under the MIT license. See LICENSE file in the project root for full license information.

using System.Diagnostics;
using System.Runtime.CompilerServices;
using System.Runtime.Serialization;
using MessagePack;
using Microsoft.VisualStudio.Threading;
using Nerdbank.MessagePack;
using Nerdbank.Streams;
using Newtonsoft.Json;
using PolyType;

/// <summary>
/// Tests the proxying of interfaces marked with <see cref="RpcMarshalableAttribute"/>.
/// </summary>
public abstract partial class MarshalableProxyTests : TestBase
{
    protected readonly Server server = new Server();
    protected readonly JsonRpc serverRpc;
    protected readonly JsonRpc clientRpc;
    protected readonly IServer client;

    protected MarshalableProxyTests(ITestOutputHelper logger)
        : base(logger)
    {
        var pipes = FullDuplexStream.CreatePipePair();

        this.client = JsonRpc.Attach<IServer>(new LengthHeaderMessageHandler(pipes.Item1, this.CreateFormatter()));
        this.clientRpc = ((IJsonRpcClientProxy)this.client).JsonRpc;

        this.serverRpc = new JsonRpc(new LengthHeaderMessageHandler(pipes.Item2, this.CreateFormatter()));
        this.serverRpc.AddLocalRpcTarget(this.server);

        this.serverRpc.TraceSource = new TraceSource("Server", SourceLevels.Verbose);
        this.clientRpc.TraceSource = new TraceSource("Client", SourceLevels.Verbose);

        this.serverRpc.TraceSource.Listeners.Add(new XunitTraceListener(this.Logger));
        this.clientRpc.TraceSource.Listeners.Add(new XunitTraceListener(this.Logger));

        this.serverRpc.StartListening();
    }

    [RpcMarshalable]
    [JsonConverter(typeof(MarshalableConverter))]
    [MessagePackFormatter(typeof(MarshalableFormatter))]
<<<<<<< HEAD
    [MessagePackConverter(typeof(MarshalableNerdbankConverter))]
    public interface IMarshalableAndSerializable : IMarshalable
=======
    public partial interface IMarshalableAndSerializable : IMarshalable
>>>>>>> e45c39b2
    {
        internal class MarshalableNerdbankConverter : Nerdbank.MessagePack.MessagePackConverter<IMarshalableAndSerializable>
        {
            public override IMarshalableAndSerializable? Read(ref Nerdbank.MessagePack.MessagePackReader reader, Nerdbank.MessagePack.SerializationContext context)
            {
                throw new NotImplementedException();
            }

            public override void Write(ref Nerdbank.MessagePack.MessagePackWriter writer, in IMarshalableAndSerializable? value, Nerdbank.MessagePack.SerializationContext context)
            {
                throw new NotImplementedException();
            }
        }

        private class MarshalableConverter : JsonConverter
        {
            public override bool CanConvert(Type objectType)
            {
                return typeof(IMarshalableAndSerializable).IsAssignableFrom(objectType);
            }

            public override object? ReadJson(JsonReader reader, Type objectType, object? existingValue, JsonSerializer serializer)
            {
                throw new NotImplementedException();
            }

            public override void WriteJson(JsonWriter writer, object? value, JsonSerializer serializer)
            {
                throw new NotImplementedException();
            }
        }

        private class MarshalableFormatter : MessagePack.Formatters.IMessagePackFormatter<IMarshalableAndSerializable>
        {
            public IMarshalableAndSerializable Deserialize(ref MessagePack.MessagePackReader reader, MessagePackSerializerOptions options)
            {
                throw new NotImplementedException();
            }

            public void Serialize(ref MessagePack.MessagePackWriter writer, IMarshalableAndSerializable value, MessagePackSerializerOptions options)
            {
                throw new NotImplementedException();
            }
        }
    }

    public interface INonMarshalable : IDisposable
    {
        Task DoSomethingAsync();
    }

    [RpcMarshalable]
    public partial interface IMarshalable : INonMarshalable
    {
    }

    [RpcMarshalable(CallScopedLifetime = true)]
    public partial interface IMarshalableWithCallScopedLifetime : IMarshalable
    {
    }

    [RpcMarshalable]
    public partial interface IGenericMarshalable<T> : IMarshalable
    {
        Task<T> DoSomethingWithParameterAsync(T parameter);
    }

    public interface INonMarshalableDerivedFromMarshalable : IMarshalable
    {
    }

    [RpcMarshalable]
#pragma warning disable StreamJsonRpc0005 // RpcMarshalable are IDisposable -- runtime fail mode test
    public partial interface INonDisposableMarshalable
#pragma warning restore StreamJsonRpc0005 // RpcMarshalable are IDisposable -- runtime fail mode test
    {
    }

    [RpcMarshalable]
    public partial interface IMarshalableWithProperties : IDisposable
    {
#pragma warning disable StreamJsonRpc0012 // Unsupported member -- runtime fail mode test
        int Foo { get; }
#pragma warning restore StreamJsonRpc0012 // Unsupported member
    }

    [RpcMarshalable]
    public partial interface IMarshalableWithEvents : IDisposable
    {
#pragma warning disable StreamJsonRpc0012 // Unsupported member -- runtime fail mode test
        event EventHandler? Foo;
#pragma warning restore StreamJsonRpc0012 // Unsupported member -- runtime fail mode test
    }

    [RpcMarshalable]
    [RpcMarshalableOptionalInterface(1, typeof(IMarshalableSubType1))]
    [RpcMarshalableOptionalInterface(2, typeof(IMarshalableSubType2))]
    [RpcMarshalableOptionalInterface(3, typeof(IMarshalableSubType1Extended))]
    [RpcMarshalableOptionalInterface(4, typeof(IMarshalableNonExtendingBase))]
    [RpcMarshalableOptionalInterface(5, typeof(IMarshalableSubTypesCombined))]
    [RpcMarshalableOptionalInterface(6, typeof(IMarshalableSubTypeWithIntermediateInterface))]
    [RpcMarshalableOptionalInterface(7, typeof(IMarshalableSubTypeWithIntermediateInterface2))]
    public partial interface IMarshalableWithOptionalInterfaces : IDisposable
    {
        Task<int> GetAsync(int value);

        [JsonRpcMethod("RemamedAsync")]
        Task<string> ToBeRenamedAsync(string s);
    }

    [RpcMarshalable]
    [RpcMarshalableOptionalInterface(1, typeof(IMarshalableSubTypeWithIntermediateInterface2))]
    [RpcMarshalableOptionalInterface(2, typeof(IMarshalableSubTypeWithIntermediateInterface))]
    public partial interface IMarshalableWithOptionalInterfaces2 : IMarshalableWithOptionalInterfaces
    {
    }

    [RpcMarshalable]
    public partial interface IMarshalableNonExtendingBase : IDisposable
    {
        Task<int> GetPlusFourAsync(int value);
    }

    // This is non-RpcMarshalable
    public interface IMarshalableSubTypeIntermediateInterface : IMarshalableWithOptionalInterfaces2
    {
        Task<int> GetPlusOneAsync(int value);

        Task<int> GetPlusTwoAsync(int value);
    }

    [RpcMarshalable]
    public partial interface IMarshalableSubTypeWithIntermediateInterface : IMarshalableSubTypeIntermediateInterface
    {
        new Task<int> GetPlusTwoAsync(int value);

        Task<int> GetPlusThreeAsync(int value);
    }

    [RpcMarshalable]
    public partial interface IMarshalableSubTypeWithIntermediateInterface2 : IMarshalableSubTypeIntermediateInterface
    {
        new Task<int> GetPlusTwoAsync(int value);
    }

    [RpcMarshalable]
    public partial interface IMarshalableSubType1 : IMarshalableWithOptionalInterfaces2
    {
        Task<int> GetPlusOneAsync(int value);

        Task<int> GetMinusOneAsync(int value);
    }

    [RpcMarshalable]
    public partial interface IMarshalableSubType1Extended : IMarshalableSubType1
    {
        new Task<int> GetAsync(int value);

        new Task<int> GetPlusOneAsync(int value);

        Task<int> GetPlusTwoAsync(int value);

        Task<int> GetPlusThreeAsync(int value);

        new Task<int> GetMinusOneAsync(int value);

        Task<int> GetMinusTwoAsync(int value);
    }

    [RpcMarshalable]
    public partial interface IMarshalableSubTypesCombined : IMarshalableSubType1Extended, IMarshalableSubType2, IMarshalableNonExtendingBase
    {
        Task<int> GetPlusFiveAsync(int value);
    }

    [RpcMarshalable]
    [RpcMarshalableOptionalInterface(1, typeof(IMarshalableSubType2Extended))]
    public partial interface IMarshalableSubType2 : IMarshalableWithOptionalInterfaces2
    {
        Task<int> GetPlusTwoAsync(int value);

        Task<int> GetMinusTwoAsync(int value);
    }

    [RpcMarshalable]
    public partial interface IMarshalableSubType2Extended : IMarshalableSubType2
    {
        Task<int> GetPlusThreeAsync(int value);
    }

    [RpcMarshalable]
    public partial interface IMarshalableUnknownSubType : IMarshalableWithOptionalInterfaces2
    {
    }

    [JsonRpcContract]
    public partial interface IServer
    {
        Task<IMarshalable?> GetMarshalableAsync(bool returnNull = false);

        Task<IMarshalableWithOptionalInterfaces?> GetMarshalableWithOptionalInterfacesAsync();

        Task<IMarshalableWithOptionalInterfaces2?> GetMarshalableWithOptionalInterfaces2Async();

        Task<IMarshalableSubType2?> GetMarshalableSubType2Async();

        Task<IMarshalable?> GetNonDataContractMarshalableAsync(bool returnNull = false);

        Task<IGenericMarshalable<int>?> GetGenericMarshalableAsync(bool returnNull = false);

        Task<IMarshalableAndSerializable?> GetMarshalableAndSerializableAsync(bool returnNull = false);

        Task AcceptProxyAsync(IMarshalable marshalable, bool dispose = true);

        Task AcceptGenericProxyAsync(IGenericMarshalable<int> marshalable, bool dispose = true);

        Task AcceptMarshalableAndSerializableProxyAsync(IMarshalableAndSerializable marshalable, bool dispose = true);

        Task AcceptProxyContainerAsync(ProxyContainer<IMarshalable> marshalableContainer, bool dispose = true);

        Task AcceptGenericProxyContainerAsync(ProxyContainer<IGenericMarshalable<int>> marshalableContainer, bool dispose = true);

        Task AcceptMarshalableAndSerializableProxyContainerAsync(ProxyContainer<IMarshalableAndSerializable> marshalableContainer, bool dispose = true);

        Task<int> AcceptDataAsync(Data data);

        Task<Data> ReturnDataAsync(int value);

        Task<int> AcceptDataContainerAsync(DataContainer dataContainer);

        Task AcceptNonDisposableMarshalableAsync(INonDisposableMarshalable nonDisposable);

        Task AcceptMarshalableWithPropertiesAsync(IMarshalableWithProperties marshalableWithProperties);

        Task AcceptMarshalableWithEventsAsync(IMarshalableWithEvents marshalableWithEvents);

        Task AcceptNonMarshalableAsync(INonMarshalable nonMarshalable);

        Task AcceptNonMarshalableDerivedFromMarshalablesAsync(INonMarshalableDerivedFromMarshalable nonMarshalable);

        Task CallScopedMarshalableAsync(IMarshalableWithCallScopedLifetime marshalable);

        Task<IMarshalableWithCallScopedLifetime> ReturnCallScopedObjectAsync();

        IAsyncEnumerable<int> CallScopedMarshalableReturnsAsyncEnumerable(IMarshalableWithCallScopedLifetime marshalable);

        Task CallScopedMarshalableThrowsWithAsyncEnumerable(IMarshalableWithCallScopedLifetime marshalable);
    }

    protected abstract Type FormatterExceptionType { get; }

    [Fact]
    public async Task NoLeakWhenTransmissionFailsAfterTokenGenerated()
    {
        WeakReference weakRef = await Helper();
        await this.AssertWeakReferenceGetsCollectedAsync(weakRef);

        [MethodImpl(MethodImplOptions.NoInlining)]
        async Task<WeakReference> Helper()
        {
            var marshalable = new Data();
            var ex = await Assert.ThrowsAnyAsync<Exception>(() => this.clientRpc.InvokeWithCancellationAsync(
                "someMethod",
                new object?[] { marshalable, new JsonRpcTests.TypeThrowsWhenSerialized() },
                new Type[] { typeof(IMarshalable), typeof(JsonRpcTests.TypeThrowsWhenSerialized) },
                this.TimeoutToken));
            Assert.IsAssignableFrom(this.FormatterExceptionType, ex);
            Assert.True(IsExceptionOrInnerOfType<Exception>(ex, exactTypeMatch: true));

            return new WeakReference(marshalable);
        }
    }

    [Fact]
    public async Task NoLeakWhenServerThrows()
    {
        WeakReference weakRef = await Helper();
        await this.AssertWeakReferenceGetsCollectedAsync(weakRef);

        [MethodImpl(MethodImplOptions.NoInlining)]
        async Task<WeakReference> Helper()
        {
            var marshalable = new Data();
            await Assert.ThrowsAsync<RemoteMethodNotFoundException>(() => this.clientRpc.InvokeWithCancellationAsync(
                "someMethod",
                new object?[] { marshalable },
                new Type[] { typeof(IMarshalable) },
                this.TimeoutToken));
            return new WeakReference(marshalable);
        }
    }

    [Fact]
    public async Task IMarshalableInNotificationArgumentIsRejected()
    {
        var ex = await Assert.ThrowsAnyAsync<Exception>(() => this.clientRpc.NotifyAsync("someMethod", new object?[] { new Data() }, new Type[] { typeof(IMarshalable) }));
        Assert.True(IsExceptionOrInnerOfType<NotSupportedException>(ex));
    }

    [Fact]
    public async Task MarshalableInterfaceMustBeDisposable()
    {
        var ex = await Assert.ThrowsAnyAsync<Exception>(() => this.client.AcceptNonDisposableMarshalableAsync(new NonDisposableMarshalable()));
        Assert.True(IsExceptionOrInnerOfType<NotSupportedException>(ex));
    }

    [Fact]
    public async Task MarshalableInterfaceCannotHaveProperties()
    {
        var ex = await Assert.ThrowsAnyAsync<Exception>(() => this.client.AcceptMarshalableWithPropertiesAsync(new MarshalableWithProperties()));
        Assert.True(IsExceptionOrInnerOfType<NotSupportedException>(ex));
    }

    [Fact]
    public async Task MarshalableInterfaceCannotHaveEvents()
    {
        var ex = await Assert.ThrowsAnyAsync<Exception>(() => this.client.AcceptMarshalableWithEventsAsync(new MarshalableWithEvents()));
        Assert.True(IsExceptionOrInnerOfType<NotSupportedException>(ex));
    }

    [Fact]
    public async Task InterfacesMustBeMarkedAsRpcMarshalable()
    {
        await Assert.ThrowsAnyAsync<Exception>(() => this.client.AcceptNonMarshalableAsync(new NonDataContractMarshalable()));
    }

    [Fact]
    public async Task RpcMarshalableAttributeDoesntAffectDerivedInterfaces()
    {
        await Assert.ThrowsAnyAsync<Exception>(() => this.client.AcceptNonMarshalableDerivedFromMarshalablesAsync(new NonDataContractMarshalable()));
    }

    [Fact]
    public async Task MarshalableReturnValue_DisposeSwallowsSecondCall()
    {
        IMarshalable? proxyMarshalable = await this.client.GetMarshalableAsync();
        Assumes.NotNull(proxyMarshalable);
        proxyMarshalable.Dispose();
        proxyMarshalable.Dispose();
    }

    [Fact]
    public async Task MarshalableReturnValue_IsMarshaledAndLaterCollected()
    {
        var weakRefs = await Helper();
        await this.AssertWeakReferenceGetsCollectedAsync(weakRefs.Proxy);
        await this.AssertWeakReferenceGetsCollectedAsync(weakRefs.Target);

        [MethodImpl(MethodImplOptions.NoInlining)]
        async Task<(WeakReference Proxy, WeakReference Target)> Helper()
        {
            IDisposable? proxyDisposable = await this.client.GetMarshalableAsync();
            Assert.NotNull(proxyDisposable);
            Data? returnedMarshalable = this.server.ReturnedMarshalable as Data;
            Assumes.NotNull(returnedMarshalable);
            Assert.False(returnedMarshalable.IsDisposed);
            proxyDisposable!.Dispose();
            WeakReference weakProxy = new WeakReference(proxyDisposable);

            await this.server.ReturnedMarshalableDisposed.WaitAsync(this.TimeoutToken);
            WeakReference weakTarget = new WeakReference(this.server.ReturnedMarshalable);
            this.server.ReturnedMarshalable = null;
            return (weakProxy, weakTarget);
        }
    }

    [Fact]
    public async Task MarshalableReturnValue_CanCallMethods()
    {
        IMarshalable? proxy = await this.client.GetMarshalableAsync(returnNull: false);
        Data returnedMarshalable = (Data)this.server.ReturnedMarshalable!;
        Assert.False(returnedMarshalable.DoSomethingCalled);
        await proxy!.DoSomethingAsync();
        Assert.True(returnedMarshalable!.DoSomethingCalled);
    }

    [Fact]
    public async Task NonDataContractMarshalableReturnValue_CanCallMethods()
    {
        IMarshalable? proxy = await this.client.GetNonDataContractMarshalableAsync(returnNull: false);
        NonDataContractMarshalable returnedMarshalable = (NonDataContractMarshalable)this.server.ReturnedMarshalable!;
        Assert.False(returnedMarshalable.DoSomethingCalled);
        await proxy!.DoSomethingAsync();
        Assert.True(returnedMarshalable.DoSomethingCalled);
    }

    [Fact]
    public async Task MarshalableAndSerializableReturnValue_CanCallMethods()
    {
        IMarshalableAndSerializable? proxy = await this.client.GetMarshalableAndSerializableAsync(returnNull: false);
        MarshalableAndSerializable returnedMarshalable = (MarshalableAndSerializable)this.server.ReturnedMarshalable!;
        Assert.False(returnedMarshalable.DoSomethingCalled);
        await proxy!.DoSomethingAsync();
        Assert.True(returnedMarshalable.DoSomethingCalled);
    }

    [Fact]
    public async Task GenericMarshalableReturnValue_CanCallMethods()
    {
        IGenericMarshalable<int>? proxy = await this.client.GetGenericMarshalableAsync(returnNull: false);
        Assert.Equal(99, await proxy!.DoSomethingWithParameterAsync(99));
    }

    [Fact]
    public async Task MarshalableArg_IsMarshaledAndLaterCollected()
    {
        var weakRefs = await Helper();
        await this.AssertWeakReferenceGetsCollectedAsync(weakRefs.Proxy);
        await this.AssertWeakReferenceGetsCollectedAsync(weakRefs.Target);

        [MethodImpl(MethodImplOptions.NoInlining)]
        async Task<(WeakReference Proxy, WeakReference Target)> Helper()
        {
            var disposed = new AsyncManualResetEvent();
            var strongTarget = new Data(disposed.Set);
            WeakReference weakTarget = new WeakReference(strongTarget);

            await this.client.AcceptProxyAsync(strongTarget);
            await disposed.WaitAsync(this.TimeoutToken);
            Assumes.NotNull(this.server.ReceivedProxy);

            WeakReference weakProxy = new WeakReference(this.server.ReceivedProxy);
            this.server.ReceivedProxy = null;
            return (weakProxy, weakTarget);
        }
    }

    [Fact]
    public async Task MarshalableArg_CanCallMethods()
    {
        var data = new Data();
        await this.client.AcceptProxyAsync(data, false);
        Assert.False(data.DoSomethingCalled);
        await this.server.ReceivedProxy!.DoSomethingAsync();
        Assert.True(data.DoSomethingCalled);
    }

    [Fact]
    public async Task NonDataContractMarshalableArg_CanCallMethods()
    {
        var data = new NonDataContractMarshalable();
        await this.client.AcceptProxyAsync(data, false);
        Assert.False(data.DoSomethingCalled);
        await this.server.ReceivedProxy!.DoSomethingAsync();
        Assert.True(data.DoSomethingCalled);
    }

    [Fact]
    public async Task MarshalableAndSerializableArg_CanCallMethods()
    {
        var data = new MarshalableAndSerializable();
        await this.client.AcceptMarshalableAndSerializableProxyAsync(data, false);
        Assert.False(data.DoSomethingCalled);
        await this.server.ReceivedProxy!.DoSomethingAsync();
        Assert.True(data.DoSomethingCalled);
    }

    [Fact]
    public async Task GenericMarshalableArg_CanCallMethods()
    {
        var data = new Data();
        await this.client.AcceptGenericProxyAsync(data, false);
        Assert.Equal(99, await ((IGenericMarshalable<int>)this.server.ReceivedProxy!).DoSomethingWithParameterAsync(99));
    }

    [Fact]
    public async Task MarshalableWithinArg_IsMarshaledAndLaterCollected()
    {
        var weakRefs = await Helper();
        await this.AssertWeakReferenceGetsCollectedAsync(weakRefs.Proxy);
        await this.AssertWeakReferenceGetsCollectedAsync(weakRefs.Target);

        [MethodImpl(MethodImplOptions.NoInlining)]
        async Task<(WeakReference Proxy, WeakReference Target)> Helper()
        {
            var disposed = new AsyncManualResetEvent();
            var strongTarget = new Data(disposed.Set);
            WeakReference weakTarget = new WeakReference(strongTarget);

            await this.client.AcceptProxyContainerAsync(new ProxyContainer<IMarshalable> { Marshalable = strongTarget });
            await disposed.WaitAsync(this.TimeoutToken);
            Assumes.NotNull(this.server.ReceivedProxy);

            WeakReference weakProxy = new WeakReference(this.server.ReceivedProxy);
            this.server.ReceivedProxy = null;
            return (weakProxy, weakTarget);
        }
    }

    [Fact]
    public async Task MarshalableWithinArg_CanCallMethods()
    {
        var data = new Data();
        await this.client.AcceptProxyContainerAsync(new ProxyContainer<IMarshalable>() { Marshalable = data }, false);
        Assert.False(data.DoSomethingCalled);
        await this.server.ReceivedProxy!.DoSomethingAsync();
        Assert.True(data.DoSomethingCalled);
    }

    [Fact]
    public async Task NonDataContractMarshalableWithinArg_CanCallMethods()
    {
        var data = new NonDataContractMarshalable();
        await this.client.AcceptProxyContainerAsync(new ProxyContainer<IMarshalable>() { Marshalable = data }, false);
        Assert.False(data.DoSomethingCalled);
        await this.server.ReceivedProxy!.DoSomethingAsync();
        Assert.True(data.DoSomethingCalled);
    }

    [Fact]
    public async Task MarshalableAndSerializableWithinArg_CanCallMethods()
    {
        var data = new MarshalableAndSerializable();
        await this.client.AcceptMarshalableAndSerializableProxyContainerAsync(new ProxyContainer<IMarshalableAndSerializable>() { Marshalable = data }, false);
        Assert.False(data.DoSomethingCalled);
        await this.server.ReceivedProxy!.DoSomethingAsync();
        Assert.True(data.DoSomethingCalled);
    }

    [Fact]
    public async Task GenericMarshalableWithinArg_CanCallMethods()
    {
        var data = new Data();
        await this.client.AcceptGenericProxyContainerAsync(new ProxyContainer<IGenericMarshalable<int>>() { Marshalable = data }, false);
        Assert.Equal(99, await ((IGenericMarshalable<int>)this.server.ReceivedProxy!).DoSomethingWithParameterAsync(99));
    }

    [Fact]
    public async Task MarshalableReturnValue_Null()
    {
        IMarshalable? proxyMarshalable = await this.client.GetMarshalableAsync(returnNull: true);
        Assert.Null(proxyMarshalable);
    }

    [Fact]
    public async Task IMarshalableDataAsArg_ShouldSerialize()
    {
        Assert.Equal(5, await this.client.AcceptDataAsync(new Data { Value = 5 }));
    }

    [Fact]
    public async Task IMarshalableDataAsObjectWithinArg_ShouldSerialize()
    {
        Assert.Equal(5, await this.client.AcceptDataContainerAsync(new DataContainer { Data = new Data { Value = 5 } }));
    }

    [Fact]
    public async Task IMarshalableDataAsReturnType_ShouldSerialize()
    {
        Data data = await this.client.ReturnDataAsync(5);
        Assert.Equal(5, data.Value);
    }

    [Fact]
    public async Task IMarshalable_MarshaledBackAndForth()
    {
        IMarshalable? proxyMarshalable = await this.client.GetMarshalableAsync().WithCancellation(this.TimeoutToken);
        Assert.NotNull(proxyMarshalable);
        await this.client.AcceptProxyAsync(proxyMarshalable).WithCancellation(this.TimeoutToken);
        Assert.Same(this.server.ReturnedMarshalable, this.server.ReceivedProxy);
    }

    [Fact]
    public async Task MarshableDisposedAfterConnection()
    {
        IMarshalable? proxyMarshalable = await this.client.GetMarshalableAsync().WithCancellation(this.TimeoutToken);
        Assert.NotNull(proxyMarshalable);
        this.clientRpc.Dispose();
        proxyMarshalable.Dispose();
    }

    [Fact]
    public async Task IMarshalable_MarshaledAndForwarded()
    {
        IMarshalable? proxyMarshalable = await this.client.GetMarshalableAsync().WithCancellation(this.TimeoutToken);
        Assert.NotNull(proxyMarshalable);

        // Try to send the proxy to a *different* server. This should fail.
        var pipes = FullDuplexStream.CreatePipePair();
        IServer client2 = JsonRpc.Attach<IServer>(new LengthHeaderMessageHandler(pipes.Item1, this.CreateFormatter()));
        JsonRpc clientRpc2 = ((IJsonRpcClientProxy)this.client).JsonRpc;
        Server server2 = new();
        JsonRpc serverRpc2 = new JsonRpc(new LengthHeaderMessageHandler(pipes.Item2, this.CreateFormatter()));
        serverRpc2.AddLocalRpcTarget(server2);
        serverRpc2.TraceSource = new TraceSource("Server2", SourceLevels.Verbose);
        clientRpc2.TraceSource = new TraceSource("Client2", SourceLevels.Verbose);
        serverRpc2.TraceSource.Listeners.Add(new XunitTraceListener(this.Logger));
        clientRpc2.TraceSource.Listeners.Add(new XunitTraceListener(this.Logger));
        serverRpc2.StartListening();

        Exception ex = await Assert.ThrowsAnyAsync<Exception>(() => client2.AcceptProxyAsync(proxyMarshalable)).WithCancellation(this.TimeoutToken);
        this.Logger.WriteLine("Received exception: {0}", ex);
        Assert.True(IsExceptionOrInnerOfType<NotSupportedException>(ex));
    }

    [Fact]
    public async Task OneObjectMarshalledTwiceHasIndependentLifetimes()
    {
        // The method we call twice returns the same object each time,
        // but JsonRpc doesn't recognize this and assigns a unique token and proxy each time.
        IMarshalable proxy1 = (await this.client.GetMarshalableAsync().WithCancellation(this.TimeoutToken))!;
        IMarshalable proxy2 = (await this.client.GetMarshalableAsync().WithCancellation(this.TimeoutToken))!;

        // Verify that although the original object is the same, the proxies are different.
        Assert.NotSame(proxy1, proxy2);

        // Verify that the proxies both work.
        await proxy1.DoSomethingAsync();
        await proxy2.DoSomethingAsync();

        // Verify that disposing one proxy doesn't break the connection the other proxy has with the original object.
        // For our purposes, the original object's Dispose isn't so self-destructive that it would break proxy2's
        // ability to call methods on it.
        // In doing so, wait for the dispose to propagate to the remote party.
        proxy1.Dispose();
        await this.server.ReturnedMarshalableDisposed.WaitAsync(this.TimeoutToken);
        await proxy2.DoSomethingAsync();
        proxy2.Dispose();
    }

    [Fact]
    public async Task DisposeOnDisconnect()
    {
        var server = new Server();

        var pipes = FullDuplexStream.CreatePipePair();

        var client = JsonRpc.Attach<IServer>(new LengthHeaderMessageHandler(pipes.Item1, this.CreateFormatter()));
        var clientRpc = ((IJsonRpcClientProxy)client).JsonRpc;

        var serverRpc = new JsonRpc(new LengthHeaderMessageHandler(pipes.Item2, this.CreateFormatter()));
        serverRpc.AddLocalRpcTarget(server);

        serverRpc.TraceSource = new TraceSource("Server", SourceLevels.Verbose);
        clientRpc.TraceSource = new TraceSource("Client", SourceLevels.Verbose);

        serverRpc.TraceSource.Listeners.Add(new XunitTraceListener(this.Logger));
        clientRpc.TraceSource.Listeners.Add(new XunitTraceListener(this.Logger));

        serverRpc.StartListening();

        var disposed = new AsyncManualResetEvent();
        Data data = new Data(disposed.Set);
        await client.AcceptProxyAsync(data, dispose: false);

        Assert.False(data.IsDisposed);

        pipes.Item1.AsStream().Dispose();
        await serverRpc.Completion.WithCancellation(this.TimeoutToken);
        await disposed.WaitAsync(this.TimeoutToken);
    }

    [Fact]
    public async Task RpcMarshalableOptionalInterface()
    {
        this.server.ReturnedMarshalableWithOptionalInterfaces = new MarshalableWithOptionalInterfaces();
        IMarshalableWithOptionalInterfaces? proxy = await this.client.GetMarshalableWithOptionalInterfacesAsync();
        Assert.Equal(1, await proxy!.GetAsync(1));
        AssertIsNot(proxy, typeof(IMarshalableSubType1));
        AssertIsNot(proxy, typeof(IMarshalableSubType2));
        AssertIsNot(proxy, typeof(IMarshalableSubType2Extended));

        this.server.ReturnedMarshalableWithOptionalInterfaces = new MarshalableSubType1();
        IMarshalableSubType1? proxy1 = (IMarshalableSubType1?)await this.client.GetMarshalableWithOptionalInterfacesAsync();
        Assert.Equal(1, await proxy1!.GetAsync(1));
        Assert.Equal(2, await proxy1.GetPlusOneAsync(1));
        AssertIsNot(proxy1, typeof(IMarshalableSubType2));
        AssertIsNot(proxy1, typeof(IMarshalableSubType2Extended));
    }

    [Fact]
    public async Task RpcMarshalableOptionalInterface_JsonRpcMethodAttribute()
    {
        this.server.ReturnedMarshalableWithOptionalInterfaces = new MarshalableWithOptionalInterfaces();
        IMarshalableWithOptionalInterfaces? proxy = await this.client.GetMarshalableWithOptionalInterfacesAsync();
        Assert.Equal("foo", await proxy!.ToBeRenamedAsync("foo"));

        Assert.Equal("foo", await this.clientRpc.InvokeAsync<string>("$/invokeProxy/0/RemamedAsync", "foo"));

        this.server.ReturnedMarshalableWithOptionalInterfaces = new MarshalableSubType1();
        IMarshalableWithOptionalInterfaces? proxy1 = await this.client.GetMarshalableWithOptionalInterfacesAsync();
        Assert.Equal("foo", await proxy1!.ToBeRenamedAsync("foo"));
        Assert.Equal("foo", await ((IMarshalableSubType1)proxy1)!.ToBeRenamedAsync("foo"));

        Assert.Equal("foo", await this.clientRpc.InvokeAsync<string>("$/invokeProxy/1/RemamedAsync", "foo"));
        Assert.Equal("foo", await this.clientRpc.InvokeAsync<string>("$/invokeProxy/1/1.RemamedAsync", "foo"));
    }

    [Fact]
    public async Task RpcMarshalableOptionalInterface_MethodNameTransform_Prefix()
    {
        var server = new Server();
        server.ReturnedMarshalableWithOptionalInterfaces = new MarshalableSubType1();

        var streams = FullDuplexStream.CreatePair();
        var localRpc = JsonRpc.Attach(streams.Item2);
        var serverRpc = new JsonRpc(streams.Item1, streams.Item1);

        serverRpc.TraceSource = new TraceSource("Server", SourceLevels.Verbose);
        localRpc.TraceSource = new TraceSource("Client", SourceLevels.Verbose);

        serverRpc.AddLocalRpcTarget(server, new JsonRpcTargetOptions { MethodNameTransform = n => "one." + n });
        serverRpc.StartListening();

        var proxy = await localRpc.InvokeAsync<IMarshalableWithOptionalInterfaces>("one." + nameof(IServer.GetMarshalableWithOptionalInterfacesAsync));
        Assert.Equal(1, await proxy!.GetAsync(1));
        Assert.Equal(1, await ((IMarshalableSubType1)proxy).GetAsync(1));
        Assert.Equal(2, await ((IMarshalableSubType1)proxy).GetPlusOneAsync(1));
        AssertIsNot(proxy, typeof(IMarshalableSubType2));
        AssertIsNot(proxy, typeof(IMarshalableSubType2Extended));

        // The MethodNameTransform doesn't apply to the marshaled objects
        Assert.Equal(1, await localRpc.InvokeAsync<int>("$/invokeProxy/0/GetAsync", 1));
        Assert.Equal(1, await localRpc.InvokeAsync<int>("$/invokeProxy/0/1.GetAsync", 1));
    }

    [Fact]
    public async Task RpcMarshalableOptionalInterface_MethodNameTransform_CamelCase()
    {
        var server = new Server();
        server.ReturnedMarshalableWithOptionalInterfaces = new MarshalableSubType1();

        var streams = FullDuplexStream.CreatePair();
        var localRpc = JsonRpc.Attach(streams.Item2);
        var serverRpc = new JsonRpc(streams.Item1, streams.Item1);

        serverRpc.TraceSource = new TraceSource("Server", SourceLevels.Verbose);
        localRpc.TraceSource = new TraceSource("Client", SourceLevels.Verbose);

        serverRpc.AddLocalRpcTarget(server, new JsonRpcTargetOptions { MethodNameTransform = CommonMethodNameTransforms.CamelCase });
        serverRpc.StartListening();

        var proxy = await localRpc.InvokeAsync<IMarshalableWithOptionalInterfaces>("getMarshalableWithOptionalInterfacesAsync");
        Assert.Equal(1, await proxy!.GetAsync(1));
        Assert.Equal(1, await ((IMarshalableSubType1)proxy).GetAsync(1));
        Assert.Equal(2, await ((IMarshalableSubType1)proxy).GetPlusOneAsync(1));
        AssertIsNot(proxy, typeof(IMarshalableSubType2));
        AssertIsNot(proxy, typeof(IMarshalableSubType2Extended));

        // The MethodNameTransform doesn't apply to the marshaled objects
        Assert.Equal(1, await localRpc.InvokeAsync<int>("$/invokeProxy/0/GetAsync", 1));
        Assert.Equal(1, await localRpc.InvokeAsync<int>("$/invokeProxy/0/1.GetAsync", 1));
    }

    [Fact]
    public async Task RpcMarshalableOptionalInterface_Null()
    {
        this.server.ReturnedMarshalableWithOptionalInterfaces = null;
        IMarshalableWithOptionalInterfaces? proxy = await this.client.GetMarshalableWithOptionalInterfacesAsync();
        Assert.Null(proxy);
    }

    [Fact]
    public async Task RpcMarshalableOptionalInterface_IndirectInterfaceImplementation()
    {
        this.server.ReturnedMarshalableWithOptionalInterfaces = new MarshalableSubType1Indirect();
        IMarshalableSubType1? proxy = (IMarshalableSubType1?)await this.client.GetMarshalableWithOptionalInterfacesAsync();
        Assert.Equal(1, await proxy!.GetAsync(1));
        Assert.Equal(2, await proxy.GetPlusOneAsync(1));
        AssertIsNot(proxy, typeof(IMarshalableSubType2));
        AssertIsNot(proxy, typeof(IMarshalableSubType2Extended));
    }

    [Fact]
    public async Task RpcMarshalableOptionalInterface_WithExplicitImplementation()
    {
        this.server.ReturnedMarshalableWithOptionalInterfaces = new MarshalableSubType2();
        IMarshalableSubType2? proxy = (IMarshalableSubType2?)await this.client.GetMarshalableWithOptionalInterfacesAsync();
        Assert.Equal(1, await proxy!.GetAsync(1));
        Assert.Equal(3, await proxy.GetPlusTwoAsync(1));
        AssertIsNot(proxy, typeof(IMarshalableSubType1));
        AssertIsNot(proxy, typeof(IMarshalableSubType2Extended));
    }

    [Fact]
    public async Task RpcMarshalableOptionalInterface_UnknownSubType()
    {
        this.server.ReturnedMarshalableWithOptionalInterfaces = new MarshalableUnknownSubType();
        IMarshalableWithOptionalInterfaces? proxy = await this.client.GetMarshalableWithOptionalInterfacesAsync();
        Assert.Equal(1, await proxy!.GetAsync(1));
        AssertIsNot(proxy, typeof(IMarshalableSubType1));
        AssertIsNot(proxy, typeof(IMarshalableSubType2));
        AssertIsNot(proxy, typeof(IMarshalableSubType2Extended));
    }

    [Fact]
    public async Task RpcMarshalableOptionalInterface_OnlyAttibutesOnDeclaredTypeAreHonored()
    {
        this.server.ReturnedMarshalableWithOptionalInterfaces = new MarshalableSubType2Extended();
        IMarshalableSubType2? proxy = (IMarshalableSubType2?)await this.client.GetMarshalableWithOptionalInterfacesAsync();
        Assert.Equal(1, await proxy!.GetAsync(1));
        Assert.Equal(3, await proxy.GetPlusTwoAsync(1));
        AssertIsNot(proxy, typeof(IMarshalableSubType2Extended));

        IMarshalableSubType2? proxy1 = await this.client.GetMarshalableSubType2Async();
        Assert.Equal(1, await proxy1!.GetAsync(1));
        Assert.Equal(3, await proxy1.GetPlusTwoAsync(1));
        Assert.Equal(4, await ((IMarshalableSubType2Extended)proxy1).GetPlusThreeAsync(1));
    }

    [Fact]
    public async Task RpcMarshalableOptionalInterface_OptionalInterfaceNotExtendingBase()
    {
        this.server.ReturnedMarshalableWithOptionalInterfaces = new MarshalableNonExtendingBase();
        IMarshalableWithOptionalInterfaces? proxy = await this.client.GetMarshalableWithOptionalInterfacesAsync();
        Assert.Equal(1, await proxy!.GetAsync(1));

        Assert.Equal(5, await ((IMarshalableNonExtendingBase)proxy).GetPlusFourAsync(1));
    }

    [Fact]
    public async Task RpcMarshalableOptionalInterface_IntermediateNonMarshalableInterface()
    {
        this.server.ReturnedMarshalableWithOptionalInterfaces = new MarshalableSubTypeWithIntermediateInterface();
        IMarshalableWithOptionalInterfaces? proxy = await this.client.GetMarshalableWithOptionalInterfacesAsync();
        Assert.Equal(1, await proxy!.GetAsync(1));

        Assert.Equal(1, await ((IMarshalableSubTypeIntermediateInterface)proxy).GetAsync(1));
        Assert.Equal(2, await ((IMarshalableSubTypeIntermediateInterface)proxy).GetPlusOneAsync(1));

        // This should return 3, since MarshalableSubTypeWithIntermediateInterface implements this method explicitly
        // but StreamJsonRpc doesn't know about the IMarshalableSubTypeIntermediateInterface because it is not part
        // of the RPC contract, so IMarshalableSubTypeWithIntermediateInterface.GetPlusTwoAsync is invoked instead.
        Assert.Equal(-3, await ((IMarshalableSubTypeIntermediateInterface)proxy).GetPlusTwoAsync(1));

        Assert.Equal(1, await ((IMarshalableSubTypeWithIntermediateInterface)proxy).GetAsync(1));
        Assert.Equal(2, await ((IMarshalableSubTypeWithIntermediateInterface)proxy).GetPlusOneAsync(1));
        Assert.Equal(-3, await ((IMarshalableSubTypeWithIntermediateInterface)proxy).GetPlusTwoAsync(1)); // This method negates the result
        Assert.Equal(4, await ((IMarshalableSubTypeWithIntermediateInterface)proxy).GetPlusThreeAsync(1));
    }

    [Fact]
    public async Task RpcMarshalableOptionalInterface_MultipleIntermediateInterfaces()
    {
        this.server.ReturnedMarshalableWithOptionalInterfaces = new MarshalableSubTypeWithIntermediateInterface1And2();
        IMarshalableWithOptionalInterfaces? proxy1 = await this.client.GetMarshalableWithOptionalInterfacesAsync();
        IMarshalableWithOptionalInterfaces2? proxy2 = await this.client.GetMarshalableWithOptionalInterfaces2Async();

        Assert.Equal(3, await ((IMarshalableSubTypeWithIntermediateInterface)proxy1!).GetPlusTwoAsync(1));
        Assert.Equal(-3, await ((IMarshalableSubTypeWithIntermediateInterface2)proxy1).GetPlusTwoAsync(1));

        Assert.Equal(3, await ((IMarshalableSubTypeWithIntermediateInterface)proxy2!).GetPlusTwoAsync(1));
        Assert.Equal(-3, await ((IMarshalableSubTypeWithIntermediateInterface2)proxy2).GetPlusTwoAsync(1));

        // Since MarshalableSubTypeWithIntermediateInterface1And2 implements the GetPlusTwoAsync methods explicitly
        // and IMarshalableSubTypeIntermediateInterface is not a known optional interface, a call to
        // IMarshalableSubTypeIntermediateInterface.GetPlusTwoAsync is dispatched to an undefined method:
        // either IMarshalableSubTypeWithIntermediateInterface.GetPlusTwoAsync or
        // either IMarshalableSubTypeWithIntermediateInterface2.GetPlusTwoAsync.
        // While the behavior is undefined, we don't want it to change over time: whatever the behavior is, we want it
        // to be consistent. So this test covers this arbitrary behavior to avoid it being changed in the future.
        // IMarshalableWithOptionalInterfaces and IMarshalableWithOptionalInterfaces2 have opposite
        // RpcMarshalableOptionalInterface definitions (the order of the optionalInterfaceCode values is inverted)
        // resulting in inverted dispatching.
        Assert.Equal(3, await ((IMarshalableSubTypeIntermediateInterface)proxy1).GetPlusTwoAsync(1));
        Assert.Equal(-3, await ((IMarshalableSubTypeIntermediateInterface)proxy2).GetPlusTwoAsync(1));
    }

    [Fact]
    public async Task RpcMarshalableOptionalInterface_MultipleImplementations()
    {
        this.server.ReturnedMarshalableWithOptionalInterfaces = new MarshalableSubTypeMultipleImplementations();
        IMarshalableWithOptionalInterfaces? proxy = await this.client.GetMarshalableWithOptionalInterfacesAsync();
        Assert.Equal(1, await proxy!.GetAsync(1));

        Assert.Equal(5, await ((IMarshalableNonExtendingBase)proxy).GetPlusFourAsync(1));

        Assert.Equal(1, await ((IMarshalableSubType1)proxy).GetAsync(1));
        Assert.Equal(2, await ((IMarshalableSubType1)proxy).GetPlusOneAsync(1));
        Assert.Equal(1, await ((IMarshalableSubType1)proxy).GetMinusOneAsync(2));

        Assert.Equal(1, await ((IMarshalableSubType1Extended)proxy).GetAsync(1));
        Assert.Equal(-2, await ((IMarshalableSubType1Extended)proxy).GetPlusOneAsync(1)); // This method negates the result
        Assert.Equal(-1, await ((IMarshalableSubType1Extended)proxy).GetMinusOneAsync(2)); // This method negates the result
        Assert.Equal(-3, await ((IMarshalableSubType1Extended)proxy).GetPlusTwoAsync(1)); // This method negates the result
        Assert.Equal(4, await ((IMarshalableSubType1Extended)proxy).GetPlusThreeAsync(1));
        Assert.Equal(-1, await ((IMarshalableSubType1Extended)proxy).GetMinusTwoAsync(1));

        Assert.Equal(1, await ((IMarshalableSubType2)proxy).GetAsync(1));
        Assert.Equal(3, await ((IMarshalableSubType2)proxy).GetPlusTwoAsync(1));
        Assert.Equal(-1, await ((IMarshalableSubType2)proxy).GetMinusTwoAsync(1));
    }

    [Fact]
    public async Task RpcMarshalableOptionalInterface_MultipleImplementationsCombined()
    {
        this.server.ReturnedMarshalableWithOptionalInterfaces = new MarshalableSubTypesCombined();
        IMarshalableWithOptionalInterfaces? proxy = await this.client.GetMarshalableWithOptionalInterfacesAsync();
        Assert.Equal(1, await proxy!.GetAsync(1));

        Assert.Equal(5, await ((IMarshalableNonExtendingBase)proxy).GetPlusFourAsync(1));

        Assert.Equal(1, await ((IMarshalableSubType1)proxy).GetAsync(1));
        Assert.Equal(2, await ((IMarshalableSubType1)proxy).GetPlusOneAsync(1));
        Assert.Equal(1, await ((IMarshalableSubType1)proxy).GetMinusOneAsync(2));

        Assert.Equal(1, await ((IMarshalableSubType1Extended)proxy).GetAsync(1));
        Assert.Equal(-2, await ((IMarshalableSubType1Extended)proxy).GetPlusOneAsync(1)); // This method negates the result
        Assert.Equal(-1, await ((IMarshalableSubType1Extended)proxy).GetMinusOneAsync(2)); // This method negates the result
        Assert.Equal(-3, await ((IMarshalableSubType1Extended)proxy).GetPlusTwoAsync(1)); // This method negates the result
        Assert.Equal(4, await ((IMarshalableSubType1Extended)proxy).GetPlusThreeAsync(1));
        Assert.Equal(-1, await ((IMarshalableSubType1Extended)proxy).GetMinusTwoAsync(1));

        Assert.Equal(1, await ((IMarshalableSubType2)proxy).GetAsync(1));
        Assert.Equal(3, await ((IMarshalableSubType2)proxy).GetPlusTwoAsync(1));
        Assert.Equal(-1, await ((IMarshalableSubType2)proxy).GetMinusTwoAsync(1));

        Assert.Equal(1, await ((IMarshalableSubTypesCombined)proxy).GetAsync(1));
        Assert.Equal(-2, await ((IMarshalableSubTypesCombined)proxy).GetPlusOneAsync(1)); // This method negates the result
        Assert.Equal(-1, await ((IMarshalableSubTypesCombined)proxy).GetMinusOneAsync(2)); // This method negates the result
        Assert.Equal(4, await ((IMarshalableSubTypesCombined)proxy).GetPlusThreeAsync(1));
        Assert.Equal(6, await ((IMarshalableSubTypesCombined)proxy).GetPlusFiveAsync(1));
    }

    [Fact]
    public async Task RpcMarshalable_CallScopedLifetime()
    {
        MarshalableAndSerializable marshaled = new();
        await this.client.CallScopedMarshalableAsync(marshaled);
        Assert.True(marshaled.DoSomethingCalled);
        Assert.False(marshaled.IsDisposed);
        this.clientRpc.Dispose();
        Assert.False(marshaled.IsDisposed);
    }

    [Fact]
    public async Task RpcMarshalable_CallScopedLifetime_AsyncEnumerableReturned()
    {
        MarshalableAndSerializable marshaled = new();
        await foreach (int number in this.client.CallScopedMarshalableReturnsAsyncEnumerable(marshaled))
        {
            Assert.Equal(42, number);
            Assert.True(marshaled.DoSomethingCalled);
        }

        // Verify that after enumeration conclusion, the proxy is zombied.
        this.server.AllowContinuation.Set();
        Assert.NotNull(this.server.ContinuationResult);
        await Assert.ThrowsAsync<RemoteMethodNotFoundException>(() => this.server.ContinuationResult).WithCancellation(this.TimeoutToken);
    }

    [Fact]
    public async Task RpcMarshalable_CallScopedLifetime_AsyncEnumerableThrown()
    {
        this.clientRpc.AllowModificationWhileListening = true;
        this.serverRpc.AllowModificationWhileListening = true;
        this.clientRpc.ExceptionStrategy = ExceptionProcessing.ISerializable;
        this.serverRpc.ExceptionStrategy = ExceptionProcessing.ISerializable;
        this.clientRpc.AddLoadableType(typeof(ExceptionWithAsyncEnumerable));

        MarshalableAndSerializable marshaled = new();
        var outerException = await Assert.ThrowsAsync<RemoteInvocationException>(() => this.client.CallScopedMarshalableThrowsWithAsyncEnumerable(marshaled));
        var ex = Assert.IsType<ExceptionWithAsyncEnumerable>(outerException.InnerException);

        // Verify that the proxy is zombied immediately because the request failed.
        // Successfully enumerating is sufficient for this because the enumerator method has the assertion of zombie inside it.
        Assert.NotNull(ex.Enumerable);
        await foreach (int number in ex.Enumerable)
        {
            Assert.Equal(42, number);
        }
    }

    [Fact]
    public async Task RpcMarshalable_CallScopedLifetime_InvokedAfterReturn()
    {
        MarshalableAndSerializable marshaled = new();
        await this.client.CallScopedMarshalableAsync(marshaled);
        this.server.AllowContinuation.Set();
        Assert.NotNull(this.server.ContinuationResult);
        await Assert.ThrowsAsync<RemoteMethodNotFoundException>(() => this.server.ContinuationResult).WithCancellation(this.TimeoutToken);
    }

    [Fact]
    [Trait("GC", "")]
    public async Task RpcMarshalable_CallScopedLifetime_ObjectCollected()
    {
        WeakReference weakRef = await HelperAsync(this.client);
        await Task.Yield(); // get off the helper's inline continuation stack.
        AssertCollectedObject(weakRef);

        [MethodImpl(MethodImplOptions.NoInlining)]
        static async Task<WeakReference> HelperAsync(IServer client)
        {
            MarshalableAndSerializable? marshaled = new();
            await client.CallScopedMarshalableAsync(marshaled);
            WeakReference result = new(marshaled);
            marshaled = null;
            return result;
        }
    }

    [Fact]
    public async Task RpcMarshalable_CallScopedLifetime_ObjectReturned()
    {
        var ex = await Assert.ThrowsAsync<RemoteSerializationException>(this.client.ReturnCallScopedObjectAsync);
        this.Logger.WriteLine(ex.ToString());
    }

    protected abstract IJsonRpcMessageFormatter CreateFormatter();

    private static void AssertIsNot(object obj, Type type)
    {
        Assert.False(type.IsAssignableFrom(obj.GetType()), $"Object of type {obj.GetType().FullName} is not assignable to {type.FullName}");
    }

    public class Server : IServer
    {
        internal AsyncAutoResetEvent AllowContinuation { get; } = new();

        internal AsyncManualResetEvent ReturnedMarshalableDisposed { get; } = new AsyncManualResetEvent();

        internal IMarshalable? ReturnedMarshalable { get; set; }

        internal IMarshalable? ReceivedProxy { get; set; }

        internal IMarshalableWithOptionalInterfaces? ReturnedMarshalableWithOptionalInterfaces { get; set; }

        internal Task? ContinuationResult { get; private set; }

        public Task<IMarshalable?> GetMarshalableAsync(bool returnNull)
        {
            // The OneObjectMarshalledTwiceHasIndependentLifetimes test depends on us returning the same instance each time.
            var marshalable = returnNull ? null : (this.ReturnedMarshalable ?? new Data(() => this.ReturnedMarshalableDisposed.Set()));
            this.ReturnedMarshalable = marshalable;
            return Task.FromResult(marshalable);
        }

        public Task<IMarshalableWithOptionalInterfaces?> GetMarshalableWithOptionalInterfacesAsync()
        {
            return Task.FromResult(this.ReturnedMarshalableWithOptionalInterfaces);
        }

        public Task<IMarshalableWithOptionalInterfaces2?> GetMarshalableWithOptionalInterfaces2Async()
        {
            return Task.FromResult((IMarshalableWithOptionalInterfaces2?)this.ReturnedMarshalableWithOptionalInterfaces);
        }

        public Task<IMarshalableSubType2?> GetMarshalableSubType2Async()
        {
            return Task.FromResult((IMarshalableSubType2?)this.ReturnedMarshalableWithOptionalInterfaces);
        }

        public Task<IGenericMarshalable<int>?> GetGenericMarshalableAsync(bool returnNull)
        {
            var marshalable = returnNull ? null : new Data(() => this.ReturnedMarshalableDisposed.Set());
            this.ReturnedMarshalable = marshalable;
            return Task.FromResult<IGenericMarshalable<int>?>(marshalable);
        }

        public Task<IMarshalable?> GetNonDataContractMarshalableAsync(bool returnNull = false)
        {
            var marshalable = returnNull ? null : new NonDataContractMarshalable();
            this.ReturnedMarshalable = marshalable;
            return Task.FromResult<IMarshalable?>(marshalable);
        }

        public Task<IMarshalableAndSerializable?> GetMarshalableAndSerializableAsync(bool returnNull = false)
        {
            var marshalable = returnNull ? null : new MarshalableAndSerializable();
            this.ReturnedMarshalable = marshalable;
            return Task.FromResult<IMarshalableAndSerializable?>(marshalable);
        }

        public Task AcceptProxyAsync(IMarshalable marshalable, bool dispose = true)
        {
            this.ReceivedProxy = marshalable;
            if (dispose)
            {
                marshalable.Dispose();
            }

            return Task.CompletedTask;
        }

        public Task AcceptMarshalableAndSerializableProxyAsync(IMarshalableAndSerializable marshalable, bool dispose = true)
        {
            this.ReceivedProxy = marshalable;
            if (dispose)
            {
                marshalable.Dispose();
            }

            return Task.CompletedTask;
        }

        public Task AcceptGenericProxyAsync(IGenericMarshalable<int> marshalable, bool dispose = true)
        {
            this.ReceivedProxy = marshalable;
            if (dispose)
            {
                marshalable.Dispose();
            }

            return Task.CompletedTask;
        }

        public Task AcceptProxyContainerAsync(ProxyContainer<IMarshalable> marshalableContainer, bool dispose = true)
        {
            this.ReceivedProxy = marshalableContainer.Marshalable;
            if (dispose)
            {
                marshalableContainer.Marshalable?.Dispose();
            }

            return Task.CompletedTask;
        }

        public Task AcceptMarshalableAndSerializableProxyContainerAsync(ProxyContainer<IMarshalableAndSerializable> marshalableContainer, bool dispose = true)
        {
            this.ReceivedProxy = marshalableContainer.Marshalable;
            if (dispose)
            {
                marshalableContainer.Marshalable?.Dispose();
            }

            return Task.CompletedTask;
        }

        public Task AcceptGenericProxyContainerAsync(ProxyContainer<IGenericMarshalable<int>> marshalableContainer, bool dispose = true)
        {
            this.ReceivedProxy = marshalableContainer.Marshalable;
            if (dispose)
            {
                marshalableContainer.Marshalable?.Dispose();
            }

            return Task.CompletedTask;
        }

        public Task<int> AcceptDataAsync(Data data) => Task.FromResult(data.Value);

        public Task<Data> ReturnDataAsync(int value) => Task.FromResult(new Data { Value = value });

        public Task<int> AcceptDataContainerAsync(DataContainer dataContainer) => Task.FromResult(dataContainer.Data?.Value ?? 0);

        public Task AcceptNonDisposableMarshalableAsync(INonDisposableMarshalable nonDisposable) => Task.CompletedTask;

        public Task AcceptMarshalableWithPropertiesAsync(IMarshalableWithProperties marshalableWithProperties) => Task.CompletedTask;

        public Task AcceptMarshalableWithEventsAsync(IMarshalableWithEvents marshalableWithEvents) => Task.CompletedTask;

        public Task AcceptNonMarshalableAsync(INonMarshalable nonMarshalable) => Task.CompletedTask;

        public Task AcceptNonMarshalableDerivedFromMarshalablesAsync(INonMarshalableDerivedFromMarshalable nonMarshalable) => Task.CompletedTask;

        public async Task CallScopedMarshalableAsync(IMarshalableWithCallScopedLifetime marshalable)
        {
            await marshalable.DoSomethingAsync();

            this.ContinuationResult = Task.Run(async delegate
            {
                await this.AllowContinuation.WaitAsync();
                await marshalable.DoSomethingAsync();
            });
        }

        public Task<IMarshalableWithCallScopedLifetime> ReturnCallScopedObjectAsync()
        {
            // Returning a call-scoped object as a return type is illegal.
            // This method is used in a test that verifies the failure mode for this case.
            return Task.FromResult<IMarshalableWithCallScopedLifetime>(new MarshalableAndSerializable());
        }

        public async IAsyncEnumerable<int> CallScopedMarshalableReturnsAsyncEnumerable(IMarshalableWithCallScopedLifetime marshalable)
        {
            // Yield before using the marshalable since we want to test that the call-scoped argument
            // is available for the whole async enumerable state machine.
            await Task.Yield();

            await marshalable.DoSomethingAsync();
            yield return 42;

            // This allows a test to optionally verify that the call-scoped object
            // quits working after the enumeration has completed.
            this.ContinuationResult = Task.Run(async delegate
            {
                await this.AllowContinuation.WaitAsync();
                await marshalable.DoSomethingAsync();
            });
        }

        public Task CallScopedMarshalableThrowsWithAsyncEnumerable(IMarshalableWithCallScopedLifetime marshalable)
        {
            throw new ExceptionWithAsyncEnumerable(Helper());

            async IAsyncEnumerable<int> Helper()
            {
                await Task.Yield();

                // By the time this runs, the original request has failed and using the call-scoped argument is expected to fail too.
                await Assert.ThrowsAsync<RemoteMethodNotFoundException>(() => marshalable.DoSomethingAsync());

                yield return 42;
            }
        }
    }

    [DataContract]
    public class ProxyContainer<T>
    {
        [DataMember]
        public T? Marshalable { get; set; }
    }

    [DataContract]
    public class DataContainer
    {
        [DataMember]
        public Data? Data { get; set; }
    }

    [DataContract]
    public class Data : IGenericMarshalable<int>
    {
        private readonly Action? disposeAction;

        public Data()
            : this(null)
        {
        }

        public Data(Action? disposeAction)
        {
            this.disposeAction = disposeAction;
        }

        [DataMember]
        public int Value { get; set; }

        [PropertyShape(Ignore = true)]
        public bool IsDisposed { get; private set; }

        [PropertyShape(Ignore = true)]
        public bool DoSomethingCalled { get; private set; }

        public void Dispose()
        {
            if (this.IsDisposed is false)
            {
                this.IsDisposed = true;
                this.disposeAction?.Invoke();
            }
        }

        public Task<int> DoSomethingWithParameterAsync(int paremeter)
            => Task.FromResult(paremeter);

        public Task DoSomethingAsync()
        {
            this.DoSomethingCalled = true;
            return Task.CompletedTask;
        }
    }

    public class NonDataContractMarshalable : INonMarshalableDerivedFromMarshalable
    {
        public bool DoSomethingCalled { get; private set; }

        public void Dispose()
        {
        }

        public Task DoSomethingAsync()
        {
            this.DoSomethingCalled = true;
            return Task.CompletedTask;
        }
    }

    public class MarshalableAndSerializable : IMarshalableAndSerializable, IMarshalableWithCallScopedLifetime
    {
        public bool DoSomethingCalled { get; private set; }

        public bool IsDisposed { get; private set; }

        public void Dispose()
        {
            this.IsDisposed = true;
        }

        public Task DoSomethingAsync()
        {
            this.DoSomethingCalled = true;
            return Task.CompletedTask;
        }
    }

    public class NonDisposableMarshalable : INonDisposableMarshalable
    {
    }

    public class MarshalableWithProperties : IMarshalableWithProperties
    {
        public int Foo { get; }

        public void Dispose()
        {
        }
    }

    public class MarshalableWithEvents : IMarshalableWithEvents
    {
#pragma warning disable CS0067 // The event is never used
        public event EventHandler? Foo;
#pragma warning restore CS0067 // The event is never used

        public void Dispose()
        {
        }
    }

    public class MarshalableWithOptionalInterfaces : IMarshalableWithOptionalInterfaces
    {
        public Task<int> GetAsync(int value) => Task.FromResult(value);

        public Task<string> ToBeRenamedAsync(string value) => Task.FromResult(value);

        public void Dispose()
        {
        }
    }

    public class MarshalableSubType1 : IMarshalableSubType1
    {
        public Task<int> GetAsync(int value) => Task.FromResult(value);

        public Task<int> GetPlusOneAsync(int value) => Task.FromResult(value + 1);

        public Task<int> GetMinusOneAsync(int value) => Task.FromResult(value - 1);

        public Task<string> ToBeRenamedAsync(string value) => Task.FromResult(value);

        public void Dispose()
        {
        }
    }

    public class MarshalableSubType1Indirect : MarshalableSubType1
    {
    }

    public class MarshalableSubType2 : IMarshalableSubType2
    {
        Task<int> IMarshalableWithOptionalInterfaces.GetAsync(int value) => Task.FromResult(value);

        Task<int> IMarshalableSubType2.GetPlusTwoAsync(int value) => Task.FromResult(value + 2);

        public Task<int> GetMinusTwoAsync(int value) => Task.FromResult(value - 2);

        public Task<string> ToBeRenamedAsync(string value) => Task.FromResult(value);

        public void Dispose()
        {
        }
    }

    public class MarshalableSubType2Extended : IMarshalableSubType2Extended
    {
        public Task<int> GetAsync(int value) => Task.FromResult(value);

        public Task<int> GetPlusTwoAsync(int value) => Task.FromResult(value + 2);

        public Task<int> GetPlusThreeAsync(int value) => Task.FromResult(value + 3);

        public Task<int> GetMinusTwoAsync(int value) => Task.FromResult(value - 2);

        public Task<string> ToBeRenamedAsync(string value) => Task.FromResult(value);

        public void Dispose()
        {
        }
    }

    public class MarshalableUnknownSubType : IMarshalableUnknownSubType
    {
        public Task<int> GetAsync(int value) => Task.FromResult(value);

        public Task<string> ToBeRenamedAsync(string value) => Task.FromResult(value);

        public void Dispose()
        {
        }
    }

    public class MarshalableNonExtendingBase : IMarshalableWithOptionalInterfaces, IMarshalableNonExtendingBase
    {
        public Task<int> GetAsync(int value) => Task.FromResult(value);

        public Task<int> GetPlusFourAsync(int value) => Task.FromResult(value + 4);

        public Task<string> ToBeRenamedAsync(string value) => Task.FromResult(value);

        public void Dispose()
        {
        }
    }

    public class MarshalableSubTypeWithIntermediateInterface : IMarshalableSubTypeWithIntermediateInterface
    {
        public Task<int> GetAsync(int value) => Task.FromResult(value);

        public Task<int> GetPlusOneAsync(int value) => Task.FromResult(value + 1);

        public Task<int> GetPlusTwoAsync(int value) => Task.FromResult(-value - 2);

        Task<int> IMarshalableSubTypeIntermediateInterface.GetPlusTwoAsync(int value) => Task.FromResult(value + 2);

        public Task<int> GetPlusThreeAsync(int value) => Task.FromResult(value + 3);

        public Task<string> ToBeRenamedAsync(string value) => Task.FromResult(value);

        public void Dispose()
        {
        }
    }

    public class MarshalableSubTypeWithIntermediateInterface1And2 : IMarshalableSubTypeWithIntermediateInterface, IMarshalableSubTypeWithIntermediateInterface2
    {
        Task<int> IMarshalableSubTypeWithIntermediateInterface.GetPlusTwoAsync(int value) => Task.FromResult(value + 2);

        Task<int> IMarshalableSubTypeWithIntermediateInterface2.GetPlusTwoAsync(int value) => Task.FromResult(-value - 2);

        Task<int> IMarshalableSubTypeIntermediateInterface.GetPlusTwoAsync(int value) => throw new NotImplementedException();

        public Task<int> GetAsync(int value) => throw new NotImplementedException();

        public Task<int> GetPlusOneAsync(int value) => throw new NotImplementedException();

        public Task<int> GetPlusThreeAsync(int value) => throw new NotImplementedException();

        public Task<string> ToBeRenamedAsync(string value) => Task.FromResult(value);

        public void Dispose()
        {
        }
    }

    public class MarshalableSubTypeMultipleImplementations : IMarshalableSubType1Extended, IMarshalableSubType2, IMarshalableNonExtendingBase
    {
        public Task<int> GetAsync(int value) => Task.FromResult(value); // From both IMarshalableWithOptionalInterfaces and IMarshalableSubType1Extended (new keyword)

        public Task<int> GetPlusOneAsync(int value) => Task.FromResult(value + 1); // From IMarshalableSubType1

        Task<int> IMarshalableSubType1.GetMinusOneAsync(int value) => Task.FromResult(value - 1);

        Task<int> IMarshalableSubType2.GetPlusTwoAsync(int value) => Task.FromResult(value + 2);

        public Task<int> GetPlusThreeAsync(int value) => Task.FromResult(value + 3); // From IMarshalableSubType1Extended

        Task<int> IMarshalableSubType1Extended.GetPlusOneAsync(int value) => Task.FromResult(-value - 1);

        public Task<int> GetPlusTwoAsync(int value) => Task.FromResult(-value - 2); // From IMarshalableSubType1Extended

        Task<int> IMarshalableSubType1Extended.GetMinusOneAsync(int value) => Task.FromResult(-value + 1);

        public Task<int> GetMinusTwoAsync(int value) => Task.FromResult(value - 2); // From both IMarshalableSubType2 and IMarshalableSubType1Extended

        public Task<int> GetPlusFourAsync(int value) => Task.FromResult(value + 4); // From IMarshalableNonExtendingBase

        public Task<string> ToBeRenamedAsync(string value) => Task.FromResult(value);

        public void Dispose()
        {
        }
    }

    public class MarshalableSubTypesCombined : IMarshalableSubTypesCombined
    {
        public Task<int> GetAsync(int value) => Task.FromResult(value); // From both IMarshalableWithOptionalInterfaces and IMarshalableSubType1Extended (new keyword)

        public Task<int> GetPlusOneAsync(int value) => Task.FromResult(value + 1); // From IMarshalableSubType1

        Task<int> IMarshalableSubType1.GetMinusOneAsync(int value) => Task.FromResult(value - 1);

        Task<int> IMarshalableSubType2.GetPlusTwoAsync(int value) => Task.FromResult(value + 2);

        public Task<int> GetPlusThreeAsync(int value) => Task.FromResult(value + 3); // From IMarshalableSubType1Extended

        Task<int> IMarshalableSubType1Extended.GetPlusOneAsync(int value) => Task.FromResult(-value - 1);

        public Task<int> GetPlusTwoAsync(int value) => Task.FromResult(-value - 2); // From IMarshalableSubType1Extended

        Task<int> IMarshalableSubType1Extended.GetMinusOneAsync(int value) => Task.FromResult(-value + 1);

        public Task<int> GetMinusTwoAsync(int value) => Task.FromResult(value - 2); // From both IMarshalableSubType2 and IMarshalableSubType1Extended

        public Task<int> GetPlusFourAsync(int value) => Task.FromResult(value + 4); // From IMarshalableNonExtendingBase

        public Task<int> GetPlusFiveAsync(int value) => Task.FromResult(value + 5); // From IMarshalableSubTypesCombined

        public Task<string> ToBeRenamedAsync(string value) => Task.FromResult(value);

        public void Dispose()
        {
        }
    }

    [Serializable]
    public class ExceptionWithAsyncEnumerable : Exception
    {
        public ExceptionWithAsyncEnumerable(IAsyncEnumerable<int> enumeration)
        {
            this.Enumerable = enumeration;
        }

#if NET8_0_OR_GREATER
        [Obsolete]
#endif
        protected ExceptionWithAsyncEnumerable(SerializationInfo info, StreamingContext context)
            : base(info, context)
        {
            this.Enumerable = (IAsyncEnumerable<int>?)info.GetValue(nameof(this.Enumerable), typeof(IAsyncEnumerable<int>));
        }

        internal IAsyncEnumerable<int>? Enumerable { get; set; }

#if NET8_0_OR_GREATER
        [Obsolete]
#endif
        public override void GetObjectData(SerializationInfo info, StreamingContext context)
        {
            base.GetObjectData(info, context);
            info.AddValue(nameof(this.Enumerable), this.Enumerable);
        }
    }
}<|MERGE_RESOLUTION|>--- conflicted
+++ resolved
@@ -44,12 +44,8 @@
     [RpcMarshalable]
     [JsonConverter(typeof(MarshalableConverter))]
     [MessagePackFormatter(typeof(MarshalableFormatter))]
-<<<<<<< HEAD
     [MessagePackConverter(typeof(MarshalableNerdbankConverter))]
-    public interface IMarshalableAndSerializable : IMarshalable
-=======
     public partial interface IMarshalableAndSerializable : IMarshalable
->>>>>>> e45c39b2
     {
         internal class MarshalableNerdbankConverter : Nerdbank.MessagePack.MessagePackConverter<IMarshalableAndSerializable>
         {
