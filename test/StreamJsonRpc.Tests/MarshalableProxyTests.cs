--- conflicted
+++ resolved
@@ -9,14 +9,7 @@
 using Nerdbank.MessagePack;
 using Nerdbank.Streams;
 using Newtonsoft.Json;
-<<<<<<< HEAD
 using PolyType;
-using StreamJsonRpc;
-using Xunit;
-using Xunit.Abstractions;
-using static JsonRpcTests;
-=======
->>>>>>> 81a08406
 
 /// <summary>
 /// Tests the proxying of interfaces marked with <see cref="RpcMarshalableAttribute"/>.
@@ -54,6 +47,19 @@
     [MessagePackConverter(typeof(MarshalableNerdbankConverter))]
     public interface IMarshalableAndSerializable : IMarshalable
     {
+        internal class MarshalableNerdbankConverter : Nerdbank.MessagePack.MessagePackConverter<IMarshalableAndSerializable>
+        {
+            public override IMarshalableAndSerializable? Read(ref Nerdbank.MessagePack.MessagePackReader reader, Nerdbank.MessagePack.SerializationContext context)
+            {
+                throw new NotImplementedException();
+            }
+
+            public override void Write(ref Nerdbank.MessagePack.MessagePackWriter writer, in IMarshalableAndSerializable? value, Nerdbank.MessagePack.SerializationContext context)
+            {
+                throw new NotImplementedException();
+            }
+        }
+
         private class MarshalableConverter : JsonConverter
         {
             public override bool CanConvert(Type objectType)
@@ -80,19 +86,6 @@
             }
 
             public void Serialize(ref MessagePack.MessagePackWriter writer, IMarshalableAndSerializable value, MessagePackSerializerOptions options)
-            {
-                throw new NotImplementedException();
-            }
-        }
-
-        private class MarshalableNerdbankConverter : Nerdbank.MessagePack.MessagePackConverter<IMarshalableAndSerializable>
-        {
-            public override IMarshalableAndSerializable? Read(ref Nerdbank.MessagePack.MessagePackReader reader, Nerdbank.MessagePack.SerializationContext context)
-            {
-                throw new NotImplementedException();
-            }
-
-            public override void Write(ref Nerdbank.MessagePack.MessagePackWriter writer, in IMarshalableAndSerializable? value, Nerdbank.MessagePack.SerializationContext context)
             {
                 throw new NotImplementedException();
             }
@@ -573,7 +566,7 @@
         Assert.Equal(99, await ((IGenericMarshalable<int>)this.server.ReceivedProxy!).DoSomethingWithParameterAsync(99));
     }
 
-    [Fact(Timeout = 2 * 1000)] // TODO: Temporary for development.
+    [Fact]
     public async Task MarshalableReturnValue_Null()
     {
         IMarshalable? proxyMarshalable = await this.client.GetMarshalableAsync(returnNull: true);
@@ -698,7 +691,7 @@
         await disposed.WaitAsync(this.TimeoutToken);
     }
 
-    [Fact(Timeout = 2 * 1000)] // TODO: Temporary for development.
+    [Fact]
     public async Task RpcMarshalableOptionalInterface()
     {
         this.server.ReturnedMarshalableWithOptionalInterfaces = new MarshalableWithOptionalInterfaces();
@@ -716,7 +709,7 @@
         AssertIsNot(proxy1, typeof(IMarshalableSubType2Extended));
     }
 
-    [Fact(Timeout = 2 * 1000)] // TODO: Temporary for development.
+    [Fact]
     public async Task RpcMarshalableOptionalInterface_JsonRpcMethodAttribute()
     {
         this.server.ReturnedMarshalableWithOptionalInterfaces = new MarshalableWithOptionalInterfaces();
@@ -734,7 +727,7 @@
         Assert.Equal("foo", await this.clientRpc.InvokeAsync<string>("$/invokeProxy/1/1.RemamedAsync", "foo"));
     }
 
-    [Fact(Timeout = 2 * 1000)] // TODO: Temporary for development.
+    [Fact]
     public async Task RpcMarshalableOptionalInterface_MethodNameTransform_Prefix()
     {
         var server = new Server();
@@ -762,7 +755,7 @@
         Assert.Equal(1, await localRpc.InvokeAsync<int>("$/invokeProxy/0/1.GetAsync", 1));
     }
 
-    [Fact(Timeout = 2 * 1000)] // TODO: Temporary for development.
+    [Fact]
     public async Task RpcMarshalableOptionalInterface_MethodNameTransform_CamelCase()
     {
         var server = new Server();
@@ -790,7 +783,7 @@
         Assert.Equal(1, await localRpc.InvokeAsync<int>("$/invokeProxy/0/1.GetAsync", 1));
     }
 
-    [Fact(Timeout = 2 * 1000)] // TODO: Temporary for development.
+    [Fact]
     public async Task RpcMarshalableOptionalInterface_Null()
     {
         this.server.ReturnedMarshalableWithOptionalInterfaces = null;
@@ -798,7 +791,7 @@
         Assert.Null(proxy);
     }
 
-    [Fact(Timeout = 2 * 1000)] // TODO: Temporary for development.
+    [Fact]
     public async Task RpcMarshalableOptionalInterface_IndirectInterfaceImplementation()
     {
         this.server.ReturnedMarshalableWithOptionalInterfaces = new MarshalableSubType1Indirect();
@@ -809,7 +802,7 @@
         AssertIsNot(proxy, typeof(IMarshalableSubType2Extended));
     }
 
-    [Fact(Timeout = 2 * 1000)] // TODO: Temporary for development.
+    [Fact]
     public async Task RpcMarshalableOptionalInterface_WithExplicitImplementation()
     {
         this.server.ReturnedMarshalableWithOptionalInterfaces = new MarshalableSubType2();
@@ -820,7 +813,7 @@
         AssertIsNot(proxy, typeof(IMarshalableSubType2Extended));
     }
 
-    [Fact(Timeout = 2 * 1000)] // TODO: Temporary for development.
+    [Fact]
     public async Task RpcMarshalableOptionalInterface_UnknownSubType()
     {
         this.server.ReturnedMarshalableWithOptionalInterfaces = new MarshalableUnknownSubType();
@@ -831,7 +824,7 @@
         AssertIsNot(proxy, typeof(IMarshalableSubType2Extended));
     }
 
-    [Fact(Timeout = 2 * 1000)] // TODO: Temporary for development.
+    [Fact]
     public async Task RpcMarshalableOptionalInterface_OnlyAttibutesOnDeclaredTypeAreHonored()
     {
         this.server.ReturnedMarshalableWithOptionalInterfaces = new MarshalableSubType2Extended();
@@ -846,7 +839,7 @@
         Assert.Equal(4, await ((IMarshalableSubType2Extended)proxy1).GetPlusThreeAsync(1));
     }
 
-    [Fact(Timeout = 2 * 1000)] // TODO: Temporary for development.
+    [Fact]
     public async Task RpcMarshalableOptionalInterface_OptionalInterfaceNotExtendingBase()
     {
         this.server.ReturnedMarshalableWithOptionalInterfaces = new MarshalableNonExtendingBase();
@@ -856,7 +849,7 @@
         Assert.Equal(5, await ((IMarshalableNonExtendingBase)proxy).GetPlusFourAsync(1));
     }
 
-    [Fact(Timeout = 2 * 1000)] // TODO: Temporary for development.
+    [Fact]
     public async Task RpcMarshalableOptionalInterface_IntermediateNonMarshalableInterface()
     {
         this.server.ReturnedMarshalableWithOptionalInterfaces = new MarshalableSubTypeWithIntermediateInterface();
@@ -877,7 +870,7 @@
         Assert.Equal(4, await ((IMarshalableSubTypeWithIntermediateInterface)proxy).GetPlusThreeAsync(1));
     }
 
-    [Fact(Timeout = 2 * 1000)] // TODO: Temporary for development.
+    [Fact]
     public async Task RpcMarshalableOptionalInterface_MultipleIntermediateInterfaces()
     {
         this.server.ReturnedMarshalableWithOptionalInterfaces = new MarshalableSubTypeWithIntermediateInterface1And2();
@@ -904,7 +897,7 @@
         Assert.Equal(-3, await ((IMarshalableSubTypeIntermediateInterface)proxy2).GetPlusTwoAsync(1));
     }
 
-    [Fact(Timeout = 2 * 1000)] // TODO: Temporary for development.
+    [Fact]
     public async Task RpcMarshalableOptionalInterface_MultipleImplementations()
     {
         this.server.ReturnedMarshalableWithOptionalInterfaces = new MarshalableSubTypeMultipleImplementations();
@@ -929,7 +922,7 @@
         Assert.Equal(-1, await ((IMarshalableSubType2)proxy).GetMinusTwoAsync(1));
     }
 
-    [Fact(Timeout = 2 * 1000)] // TODO: Temporary for development.
+    [Fact]
     public async Task RpcMarshalableOptionalInterface_MultipleImplementationsCombined()
     {
         this.server.ReturnedMarshalableWithOptionalInterfaces = new MarshalableSubTypesCombined();
@@ -971,7 +964,7 @@
         Assert.False(marshaled.IsDisposed);
     }
 
-    [Fact(Timeout = 2 * 1000)] // TODO: Temporary for development.
+    [Fact]
     public async Task RpcMarshalable_CallScopedLifetime_AsyncEnumerableReturned()
     {
         MarshalableAndSerializable marshaled = new();
@@ -987,13 +980,14 @@
         await Assert.ThrowsAsync<RemoteMethodNotFoundException>(() => this.server.ContinuationResult).WithCancellation(this.TimeoutToken);
     }
 
-    [Fact(Timeout = 2 * 1000)] // TODO: Temporary for development.
+    [Fact]
     public async Task RpcMarshalable_CallScopedLifetime_AsyncEnumerableThrown()
     {
         this.clientRpc.AllowModificationWhileListening = true;
         this.serverRpc.AllowModificationWhileListening = true;
         this.clientRpc.ExceptionStrategy = ExceptionProcessing.ISerializable;
         this.serverRpc.ExceptionStrategy = ExceptionProcessing.ISerializable;
+        this.clientRpc.AddLoadableType(typeof(ExceptionWithAsyncEnumerable));
 
         MarshalableAndSerializable marshaled = new();
         var outerException = await Assert.ThrowsAsync<RemoteInvocationException>(() => this.client.CallScopedMarshalableThrowsWithAsyncEnumerable(marshaled));
