--- conflicted
+++ resolved
@@ -11,34 +11,8 @@
 
 // That said, this "program" can run select scenarios to verify that they work in a Native AOT environment.
 // When TUnit fixes https://github.com/thomhurst/TUnit/issues/2458, we can move this part of the program to unit tests.
-<<<<<<< HEAD
-(Stream clientPipe, Stream serverPipe) = FullDuplexStream.CreatePair();
-JsonRpc serverRpc = new(new HeaderDelimitedMessageHandler(serverPipe, CreateFormatter()));
-JsonRpc clientRpc = new(new HeaderDelimitedMessageHandler(clientPipe, CreateFormatter()));
-
-RpcTargetMetadata.RegisterEventArgs<int>();
-var targetMetadata = RpcTargetMetadata.FromInterface(new RpcTargetMetadata.InterfaceCollection(typeof(IServer)));
-serverRpc.AddLocalRpcTarget(targetMetadata, new Server(), null);
-
-serverRpc.StartListening();
-IServer proxy = clientRpc.Attach<IServer>();
-clientRpc.StartListening();
-
-int sum = await proxy.AddAsync(2, 5);
-Console.WriteLine($"2 + 5 = {sum}");
-
-// When properly configured, this formatter is safe in Native AOT scenarios for
-// the very limited use case shown in this program.
-[UnconditionalSuppressMessage("Trimming", "IL2026", Justification = "Using the Json source generator.")]
-[UnconditionalSuppressMessage("AOT", "IL3050", Justification = "Using the Json source generator.")]
-IJsonRpcMessageFormatter CreateFormatter() => new SystemTextJsonFormatter()
-{
-    JsonSerializerOptions = { TypeInfoResolver = SourceGenerationContext.Default },
-};
-=======
 await NerdbankMessagePack.RunAsync();
 await SystemTextJson.RunAsync();
->>>>>>> 6901ba0b
 
 [JsonRpcContract]
 internal partial interface IServer
@@ -50,7 +24,6 @@
 
 internal class Server : IServer
 {
-<<<<<<< HEAD
     public event EventHandler<int>? Added;
 
     public Task<int> AddAsync(int a, int b)
@@ -61,11 +34,4 @@
     }
 
     protected virtual void OnAdded(int sum) => this.Added?.Invoke(this, sum);
-}
-
-[JsonSerializable(typeof(int))]
-internal partial class SourceGenerationContext : JsonSerializerContext;
-=======
-    public Task<int> AddAsync(int a, int b) => Task.FromResult(a + b);
-}
->>>>>>> 6901ba0b
+}